Package: rstanarm
Type: Package
Title: Bayesian Applied Regression Modeling via Stan
Version: 2.12.2
Date: 2016-09-17
Authors@R: c(person("Jonah", "Gabry", email = "jsg2201@columbia.edu", role = "aut"),
             person("Trustees of", "Columbia University", role = "cph"),
             person("R Core", "Deveopment Team", role = "cph", 
                     comment = "R/stan_aov.R"),
             person("Douglas", "Bates", role = "cph", comment = "R/pp_data.R"),
             person("Martin", "Maechler", role = "cph", comment = "R/pp_data.R"),
             person("Ben", "Bolker", role = "cph", comment = "R/pp_data.R"),
             person("Steve", "Walker", role = "cph", comment = "R/pp_data.R"),
             person("Brian", "Ripley", role = "cph", 
                    comment = "R/stan_aov.R, R/stan_polr.R"),
             person("William", "Venables", role = "cph", comment = "R/stan_polr.R"),
             person("Ben", "Goodrich", email = "benjamin.goodrich@columbia.edu", 
                    role = c("cre", "aut")))
Description: Estimates pre-compiled regression models using the 'rstan' package, which provides
    the R interface to the Stan C++ library for Bayesian estimation. Users specify models via the
    customary R syntax with a formula and data.frame plus some additional arguments for priors.
License: GPL (>=3)
Depends:
    R (>= 3.0.2),
    Rcpp (>= 0.12.0),
    methods
Imports:
    bayesplot,
    ggplot2 (>= 2.0.0),
    lme4 (>= 1.1-8),
    loo (>= 0.1.6),
    Matrix,
    nlme (>= 3.1-124),
<<<<<<< HEAD
    rstan (>= 2.11.1),
=======
    rstan (>= 2.12.1),
    rstantools,
>>>>>>> 68570618
    shinystan (>= 2.2.1),
    stats,
    utils
Suggests:
    gamm4,
    gridExtra,
    HSAUR3,
    KernSmooth,
    knitr,
    MASS,
    rmarkdown,
    roxygen2,
    testthat (>= 1.0.2)
LinkingTo: StanHeaders (>= 2.12.0), rstan (>= 2.12.1), BH (>= 1.60.0), Rcpp (>=
    0.12.0), RcppEigen
VignetteBuilder: knitr
LazyData: true
NeedsCompilation: yes
URL: https://groups.google.com/forum/#!forum/stan-users, http://mc-stan.org/
BugReports: https://github.com/stan-dev/rstanarm/issues
RoxygenNote: 5.0.1<|MERGE_RESOLUTION|>--- conflicted
+++ resolved
@@ -31,12 +31,8 @@
     loo (>= 0.1.6),
     Matrix,
     nlme (>= 3.1-124),
-<<<<<<< HEAD
-    rstan (>= 2.11.1),
-=======
     rstan (>= 2.12.1),
     rstantools,
->>>>>>> 68570618
     shinystan (>= 2.2.1),
     stats,
     utils
