# Part of the rstanarm package for estimating model parameters
# Copyright (C) 2015, 2016 Trustees of Columbia University
# 
# This program is free software; you can redistribute it and/or
# modify it under the terms of the GNU General Public License
# as published by the Free Software Foundation; either version 3
# of the License, or (at your option) any later version.
# 
# This program is distributed in the hope that it will be useful,
# but WITHOUT ANY WARRANTY; without even the implied warranty of
# MERCHANTABILITY or FITNESS FOR A PARTICULAR PURPOSE.  See the
# GNU General Public License for more details.
# 
# You should have received a copy of the GNU General Public License
# along with this program; if not, write to the Free Software
# Foundation, Inc., 51 Franklin Street, Fifth Floor, Boston, MA  02110-1301, USA.

# tests can be run using devtools::test() or manually by loading testthat 
# package and then running the code below possibly with options(mc.cores = 4).

library(rstanarm)
SEED <- 12345
set.seed(SEED)

expect_stanreg <- function(x) expect_s3_class(x, "stanreg")

context("stan_glm (errors, warnings, messages)")
test_that("stan_glm throws appropriate errors, warnings, and messages", {
  counts <- c(18,17,15,20,10,20,25,13,12)
  outcome <- gl(3,1,9)
  treatment <- gl(3,3)
  f <- as.formula(counts ~ outcome + treatment)
  
  # error: glmer syntax
  expect_error(stan_glm(counts ~ treatment + (1|outcome)), 
               regexp = "model formula not allowed")
  
  # error: empty model
  expect_error(stan_glm(counts ~ 0), 
               regexp = "No intercept or predictors specified")
  
  # error: stan_glm.nb with family argument
  expect_error(stan_glm.nb(f, family = "neg_binomial_2"), 
               regexp = "'family' should not be specified.")
  
  # error: prior and prior_intercept not lists
  expect_error(stan_glm(f, family = "poisson", prior = normal), 
               regexp = "should be a named list")
  expect_error(stan_glm(f, family = "poisson", prior_intercept = normal), 
               regexp = "should be a named list")
  
  # error: QR only with more than 1 predictor
  expect_error(stan_glm(counts ~ 1, family = "poisson", QR = TRUE), 
               regexp = "'QR' can only be specified when there are multiple predictors")
  
  # error: QR and sparse
  expect_error(stan_glm(f, family = "poisson", QR = TRUE, sparse = TRUE), 
               regexp = "'QR' and 'sparse' cannot both be TRUE")
  
  # message: recommend QR if using meanfield vb
  expect_message(capture.output(stan_glm(f, family = "poisson", algorithm = "meanfield", seed = SEED)), 
                 regexp = "Setting 'QR' to TRUE can often be helpful")
  
  # require intercept for certain family and link combinations
  expect_error(stan_glm(counts ~ -1 + outcome + treatment, 
                        family = poisson(link="identity"), seed = SEED), 
               regexp = "model must have an intercept")
  expect_error(stan_glm(I(counts > 20) ~ -1 + outcome + treatment, 
                        family = binomial(link="log"), seed = SEED), 
               regexp = "model must have an intercept")
  
  # support of outcome variable
  expect_error(stan_glm(cbind(1:10, runif(10)) ~ 1, family = "binomial"), 
               "outcome values must be counts")
  expect_error(stan_glm(c(1,2,1,2) ~ 1, family = "binomial"), 
               "outcome values must be 0 or 1")
  expect_error(stan_glm((-1):3 ~ 1, family = "poisson"), 
               "outcome values must be counts")
  expect_error(stan_glm.nb(runif(3) ~ 1), 
               "outcome values must be counts")
  expect_error(stan_glm(0:3 ~ 1, family = "Gamma"), 
               "outcome values must be positive")
  expect_error(stan_glm(runif(3, -2, -1) ~ 1, family = "inverse.gaussian"), 
               "outcome values must be positive")
  expect_error(stan_glm(cbind(1:10, 1:10) ~ 1, family = "gaussian"), 
               "should not have multiple columns")
})

context("stan_glm (gaussian)")
test_that("gaussian returns expected result for trees example", {
  # example using trees dataset
  links <- c("identity", "log", "inverse")
  for (i in 1:length(links)) {
    if (links[i] == "inverse") next # unreliable
    fit <- stan_glm(Volume ~ log(Girth) + log(Height), data = trees, 
                    family = gaussian(link = links[i]), algorithm = "optimizing",
                    prior = NULL, prior_intercept = NULL,
                    QR = TRUE, tol_rel_grad = 1e-16, seed = SEED)
    expect_stanreg(fit)
    
    ans <- glm(Volume ~ log(Girth) + log(Height),data = trees, 
               family = gaussian(link = links[i]))
    expect_equal(coef(fit), coef(ans), tol = 0.021)
  }
  
  expect_error(update(fit, prior = dnorm), 
               regexp = "should be a named list")
  expect_error(update(fit, prior_intercept = dnorm), 
               regexp = "should be a named list")
  expect_error(update(fit, prior = R2(0.5)), 
               regexp = "should be one of")
  expect_error(update(fit, prior_intercept = R2(0.5)), 
               regexp = "should be one of")
})

context("stan_glm (poisson)")
links <- c("log", "identity", "sqrt")
test_that("stan_glm returns expected result for glm poisson example", {
  # example from help("glm")
  counts <- c(18,17,15,20,10,20,25,13,12)
  outcome <- gl(3,1,9)
  treatment <- gl(3,3)

  for (i in 1:length(links)) {
    fit <- stan_glm(counts ~ outcome + treatment, family = poisson(links[i]), 
                    prior = NULL, prior_intercept = NULL, QR = TRUE,
                    algorithm = "optimizing", tol_rel_grad = 1e-16, seed = SEED)
    expect_stanreg(fit)
    
    ans <- glm(counts ~ outcome + treatment, family = poisson(links[i]), start = coef(fit))
    if (links[i] == "log") expect_equal(coef(fit), coef(ans), tol = 0.01)
    if (links[i] == "identity") expect_equal(coef(fit)[-1], coef(ans)[-1], tol = 0.03)
    if (links[i] == "sqrt") { # this is weird
      if (coef(ans)[1] > 0)
        expect_equal(coef(fit)[-1], coef(ans)[-1], tol = 0.03)
      else
        expect_equal(-coef(fit)[-1], coef(ans)[-1], tol = 0.03)
    }
  }
})

context("stan_glm (negative binomial)")
test_that("stan_glm returns something for glm negative binomial example", {
  # example from MASS::glm.nb
  require(MASS)

  for (i in 1:length(links)) {
    fit1 <- stan_glm(Days ~ Sex/(Age + Eth*Lrn), data = quine, 
                     family = neg_binomial_2(links[i]), 
                     seed = SEED, chains = 1, iter = 100,
                     prior_PD = TRUE, QR = TRUE, refresh = 100)
    fit2 <- stan_glm.nb(Days ~ Sex/(Age + Eth*Lrn), data = quine, 
                        link = links[i],
                        seed = SEED, chains = 1, iter = 100,
                        prior_PD = TRUE, QR = TRUE, refresh = 100)
    expect_stanreg(fit1)
    expect_stanreg(fit2)
    expect_equal(as.matrix(fit1), as.matrix(fit2))
  }
  # testing results against MASS::glm.nb is unreliable
})

context("stan_glm (gaussian)")
test_that("stan_glm returns expected result for cars example", {
  # example using cars dataset
  fit <- stan_glm(log(dist) ~ log(speed), data = cars, sparse = TRUE,
                  family = gaussian(link = "identity"), seed  = SEED,
                  prior = NULL, prior_intercept = NULL,
                  tol_rel_obj = .Machine$double.eps, algorithm = "optimizing")
  expect_stanreg(fit)
  
  ans <- glm(log(dist) ~ log(speed), data = cars, family = gaussian(link = "identity"))
  expect_equal(coef(fit), coef(ans), tol = 0.1)
})
test_that("stan_glm returns expected result with no intercept for mtcars example", {
  f <- as.formula(mpg ~ -1 + wt + cyl + disp + am + carb)
  fit <- stan_glm(f, data = mtcars,
                  prior = NULL, prior_intercept = NULL,
                  tol_rel_obj = .Machine$double.eps, algorithm = "optimizing",
                  seed  = SEED, sparse = TRUE)
  expect_stanreg(fit)
  
  ans <- glm(f, data = mtcars, family = gaussian(link = "identity"))
  expect_equal(coef(fit), coef(ans), tol = 0.04)
})

context("stan_glm (bernoulli)")
links <- c("logit", "probit", "cauchit", "log", "cloglog")
test_that("stan_glm returns expected result for bernoulli", {
  # bernoulli example
  sd1 <- 1; sd2 <- 0.5; corr_12 <- -0.4
  Sigma <- matrix(c(sd1^2, rep(prod(corr_12, sd1, sd2), 2), sd2^2), 2, 2)
  x <- t(t(chol(Sigma)) %*% matrix(rnorm(50), 2, 250))
  b <- c(2, 1) / 10
  for (i in 1:length(links)) {
    fam <- binomial(links[i])
    theta <- fam$linkinv(-1 + x %*% b)
    y <- rbinom(length(theta), size = 1, prob = theta)
  
    capture.output(
      fit <- stan_glm(y ~ x, family = fam, seed  = SEED, QR = TRUE,
                    prior = NULL, prior_intercept = NULL,
                    tol_rel_obj = .Machine$double.eps, algorithm = "optimizing")
    )
    expect_stanreg(fit)
    
    val <- coef(fit)
    ans <- coef(glm(y ~ x, family = fam, start = val))
    if (links[i] != "log") expect_equal(val, ans, 0.03, info = links[i])
    else expect_equal(val[-1], ans[-1], 0.06, info = links[i])
  }
})

context("stan_glm (binomial)")
test_that("stan_glm returns expected result for binomial example", {
  # example using simulated data
  N <- 200
  trials <- rpois(N, lambda = 30)
  trials <<- trials
  X <- cbind(1, matrix(rnorm(N * 3, sd = 0.5), N, 3))
  X <<- X
  for (i in 1:length(links)) {
    fam <- binomial(links[i])
    if (i == 4) {
      b <- c(0, 0.5, 0.1, -1.0)
      eta <- X %*% b
      b[1] <- -max(eta) - 0.05
    }  
    else b <- c(0, 0.5, 0.1, -1.0)
    yes <- rbinom(N, size = trials, prob = fam$linkinv(X %*% b))
    y <- cbind(yes, trials - yes)
    capture.output(
      fit <- stan_glm(y ~ X[,-1], family = fam, seed  = SEED, QR = TRUE,
                    prior = NULL, prior_intercept = NULL,
                    tol_rel_obj = .Machine$double.eps, algorithm = "optimizing")
    )
    expect_stanreg(fit)
    
    val <- coef(fit)
    ans <- coef(glm(y ~ X[,-1], family = fam, start = val))
    if (links[i] != "log") expect_equal(val, ans, 0.017, info = links[i])
    else expect_equal(val[-1], ans[-1], 0.008, info = links[i])

    prop <- yes / trials
    capture.output(
      fit2 <- stan_glm(prop ~ X[,-1], weights = trials, family = fam, seed  = SEED,
                     prior = NULL, prior_intercept = NULL,
                     tol_rel_obj = .Machine$double.eps, algorithm = "optimizing")
    )
    expect_stanreg(fit2)
    
    val2 <- coef(fit2)
    if (links[i] != "log") expect_equal(val2, ans, 0.018, info = links[i])
    else expect_equal(val2[-1], ans[-1], 0.01, info = links[i])
  }
})


context("stan_glm (other tests)")
<<<<<<< HEAD
test_that("model with hs prior doesn't error", {
  expect_output(stan_glm(mpg ~ ., data = mtcars, prior = hs(4, 2, .5), 
=======
test_that("model with hs_plus prior doesn't error", {
  expect_output(fit <- stan_glm(mpg ~ ., data = mtcars, prior = hs_plus(), 
>>>>>>> 6c7a2b8c
                         seed = SEED, algorithm = "meanfield", QR = TRUE), 
                regexp = "Automatic Differentiation Variational Inference")
  expect_output(print(prior_summary(fit)), "~ hs_plus(df1 = ", fixed = TRUE)
})

test_that("prior_dispersion argument is detected properly", {
  fit <- stan_glm(mpg ~ wt, data = mtcars, iter = 10, chains = 1, seed = SEED, 
                  refresh = -1, prior = student_t(), 
                  prior_dispersion = exponential(5))
  expect_identical(
    fit$prior.info$prior_dispersion, 
    list(dist = "exponential", 
         location = NULL, scale = NULL, df = NULL, rate = 5, 
         dispersion_name = "sigma")
  )
  expect_output(print(prior_summary(fit)), 
                "~ exponential(rate = ", fixed = TRUE)
})

test_that("empty interaction levels dropped", {
  x1 <- gl(3, 5, 100)
  x2 <- gl(4, 6, 100)
  x1[x2 == 1] <- 1
  x1[x2 == 2] <- 1
  y <- rnorm(100)
  expect_warning(stan_glm(y ~ x1*x2, chains = 2, iter = 20, refresh = 0), 
                 regexp = "Dropped empty interaction levels")
})<|MERGE_RESOLUTION|>--- conflicted
+++ resolved
@@ -257,13 +257,8 @@
 
 
 context("stan_glm (other tests)")
-<<<<<<< HEAD
 test_that("model with hs prior doesn't error", {
   expect_output(stan_glm(mpg ~ ., data = mtcars, prior = hs(4, 2, .5), 
-=======
-test_that("model with hs_plus prior doesn't error", {
-  expect_output(fit <- stan_glm(mpg ~ ., data = mtcars, prior = hs_plus(), 
->>>>>>> 6c7a2b8c
                          seed = SEED, algorithm = "meanfield", QR = TRUE), 
                 regexp = "Automatic Differentiation Variational Inference")
   expect_output(print(prior_summary(fit)), "~ hs_plus(df1 = ", fixed = TRUE)
