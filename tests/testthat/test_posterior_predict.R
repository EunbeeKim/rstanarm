--- conflicted
+++ resolved
@@ -255,11 +255,7 @@
 test_that("compatible with stan_betareg with z", {
   data("GasolineYield", package = "betareg")
   fit <- SW(stan_betareg(yield ~ batch + temp | temp, data = GasolineYield,
-<<<<<<< HEAD
-                         iter = ITER, chains = CHAINS*2, seed = SEED, 
-=======
                          iter = ITER*5, chains = 2*CHAINS, seed = SEED, 
->>>>>>> 28bcfc32
                          refresh = REFRESH))
   check_for_error(fit)
   expect_linpred_equal(fit)
