--- conflicted
+++ resolved
@@ -540,22 +540,14 @@
 
   SW(capture.output(
     fit1 <- update(stan_lmer2, iter = ITER * 2, chains = 2 * CHAINS),
-    fit2 <- update(stan_glm1, iter = ITER * 2, chains = 2 * CHAINS)
+    fit2 <- update(stan_glm1, iter = ITER * 2, chains = 2 * CHAINS),
+    fit3 <- update(stan_betareg1, iter = 500, chains = 2 * CHAINS)
   ))
   expect_equal(pss(fit1), 4 * pss(stan_lmer2))
   expect_equal(pss(fit2), 4 * pss(stan_glm1))
-
-<<<<<<< HEAD
-  fit <- SW(update(stan_glm1, iter = ITER * 2, chains = 2 * CHAINS))
-  expect_equal(pss(fit), 4 * pss(stan_glm1))
-  
-  fit <- SW(update(stan_betareg1, iter = 500, chains = 2 * CHAINS))
-  expect_equal(pss(fit), 2 * pss(stan_betareg1))
-
-  call_only <- update(fit, evaluate = FALSE)
-=======
+  expect_equal(pss(fit3), 2 * pss(stan_betareg1))
+
   call_only <- update(fit1, evaluate = FALSE)
->>>>>>> 35bbdf71
   expect_is(call_only, "call")
   expect_identical(call_only, getCall(fit1))
 
@@ -691,6 +683,8 @@
                 "stan_glm_opt1")
   expect_output(print(prior_summary(stan_glm_vb1)),
                 "stan_glm_vb1")
+  expect_output(print(prior_summary(stan_betareg1)),
+                "stan_betareg1")
 })
 test_that("prior_summary returns correctly named list", {
   expect_named(prior_summary(example_model),
@@ -705,6 +699,8 @@
                c("prior", "prior_intercept", "prior_dispersion"))
   expect_named(prior_summary(stan_glm_vb1),
                c("prior", "prior_intercept", "prior_dispersion"))
+  expect_named(prior_summary(stan_betareg1),
+               c("prior", "prior_z", "prior_intercept", "prior_intercept_z"))  
 })
 
 
@@ -790,49 +786,4 @@
     predictive_interval(stan_betareg1, seed = 123),
     predictive_interval(preds)
   )
-})
-<<<<<<< HEAD
-
-# prior_summary -----------------------------------------------------------
-test_that("prior_summary errors if info not found", {
-  tmp <- example_model
-  tmp$prior.info <- NULL
-  expect_message(s <- prior_summary(tmp), "Priors not found in stanreg object")
-  expect_null(s)
-})
-test_that("prior_summary doesn't error", {
-  expect_output(print(prior_summary(example_model, digits = 2)),
-                "Priors for model 'example_model'")
-  expect_output(print(prior_summary(stan_lmer1, digits = 2)),
-                "stan_lmer1")
-  expect_output(print(prior_summary(stan_lmer2)),
-                "stan_lmer2")
-  expect_output(print(prior_summary(stan_gamm41)),
-                "stan_gamm41")
-  expect_output(print(prior_summary(stan_polr1)),
-                "stan_polr1")
-  expect_output(print(prior_summary(stan_glm_opt1)),
-                "stan_glm_opt1")
-  expect_output(print(prior_summary(stan_glm_vb1)),
-                "stan_glm_vb1")
-  expect_output(print(prior_summary(stan_betareg1)),
-                "stan_betareg1")
-})
-test_that("prior_summary returns correctly named list", {
-  expect_named(prior_summary(example_model),
-                c("prior", "prior_intercept", "prior_covariance"))
-  expect_named(prior_summary(stan_lmer1),
-               c("prior", "prior_intercept", "prior_covariance", "prior_dispersion"))
-  expect_named(prior_summary(stan_lmer2),
-               c("prior", "prior_intercept", "prior_covariance", "prior_dispersion"))
-  expect_named(prior_summary(stan_polr1),
-               c("prior", "prior_counts"))
-  expect_named(prior_summary(stan_glm_opt1),
-               c("prior", "prior_intercept", "prior_dispersion"))
-  expect_named(prior_summary(stan_glm_vb1),
-               c("prior", "prior_intercept", "prior_dispersion"))
-  expect_named(prior_summary(stan_betareg1),
-               c("prior", "prior_z", "prior_intercept", "prior_intercept_z"))
-})
-=======
->>>>>>> 35bbdf71
+})