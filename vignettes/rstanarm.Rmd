---
title: "How to Use the rstanarm Package"
author: "Jonah Gabry and Ben Goodrich"
date: "01/06/2015"
output: 
  html_document: 
    self_contained: no
    toc: yes
---
<!--
%\VignetteEngine{knitr::rmarkdown}
%\VignetteIndexEntry{How to Use the rstanarm Package}
-->
```{r, child="children/SETTINGS-knitr.txt"}
```
```{r, child="children/SETTINGS-gg.txt"}
```
```{r, child="children/SETTINGS-rstan.txt"}
```
```{r, child="children/SETTINGS-loo.txt"}
```

# Introduction

This vignette provides an _overview_ of how to use the functions in the 
__rstanarm__ package that focuses on commonalities. The other __rstanarm__ 
vignettes go into the particularities of each of the individual model-estimating
functions.

The goal of the __rstanarm__ package is to make Bayesian estimation
_routine_ for the most common regression models that applied researchers use.
This will enable researchers to avoid the counter-intuitiveness of the
frequentist approach to probability and statistics with only minimal changes to
their existing R scripts.

```{r, child="children/four_steps.txt"}
```

Step 1 is necessarily model-specific and is covered in more detail in the other 
vignettes that cover specific forms of the marginal prior distribution and 
likelihood of the outcome. It is somewhat more involved than the corresponding 
first step of a frequentist analysis, which only requires that the likelihood of
the outcome be specified. However, the default priors in the __rstanarm__ 
package should work well in the majority of cases. Steps 2, 3, and 4 are the
focus of this vignette because they are largely not specific to how the joint
distribution in Step 1 is specified.

The key concept in Step 3 and Step 4 is the posterior predictive distribution, 
which is the distribution of the outcome implied by the model after having 
used the observed data to update our beliefs about the unknown parameters.
Frequentists, by definition, have no posterior predictive distribution and 
frequentist predictions are subtly different from what applied researchers seek.
Maximum likelihood estimates do _not_ condition on the observed outcome data and
so the uncertainty in the estimates pertains to the variation in the sampling
distribution of the estimator, i.e. the distribution of estimates that would
occur if we could repeat the process of drawing a random sample from a
well-defined population and apply the estimator to each sample. It is possible
to construct a distribution of predictions under the frequentist paradigm but it
evokes the hypothetical of repeating the process of drawing a random sample,
applying the estimator each time, and generating point predictions of the
outcome. In contrast, the posterior predictive distribution conditions on the
observed outcome data in hand to update beliefs about the unknowns and the 
variation in the resulting distribution of predictions reflects the remaining 
uncertainty in our beliefs about the unknowns.

# Step 1: Specify a posterior distribution

For the sake of discussion, we need some posterior distribution to draw from. 
We will utilize an example from the __HSAUR3__ package by Brian S. Everitt and
Torsten Hothorn, which is used in their 2014 book 
_A Handbook of Statistical Analyses Using R (3rd Edition)_ (Chapman & Hall /
CRC). This book is frequentist in nature and we will show how to obtain the 
corresponding Bayesian results.

The model in section 6.3.2 pertains to whether a survey respondent agrees or
disagrees with a conservative statement about the role of women in society, 
which is modeled as a function of the gender and education of the respondents.
The posterior distribution --- with independent priors --- can be written as
$$f\left(\alpha,\beta_1,\beta_2|\mathbf{y},\mathbf{X}\right) \propto
  f\left(\alpha\right) f\left(\beta_1\right) f\left(\beta_2\right) \times
  \prod_{i=1}^J {
  g^{-1}\left(\eta_i\right)^{y_i} 
  \left(1 - g^{-1}\left(\eta_i\right)\right)^{n_i-y_i}},$$
where $\eta_i = \alpha + \beta_1 \mbox{education}_i + \beta_2 \mbox{Female}_i$ 
is the linear predictor and a function of an intercept $\left(\alpha\right)$, 
a coefficient on the years of education $\left(\beta_1\right)$, and an 
intercept-shift $\left(\beta_2\right)$ for the case where the respondent is 
female. These data are organized such that $y_i$ is the number of respondents
who agree with the statement that have the same level of education and the same
gender, and $n_i - y_i$ is the number of such people who disagree with the 
statement. The inverse link function, $p = g^{-1}\left(\eta_i \right)$, for a
binomial likelihood can be one of several Cumulative Distribution Functions
(CDFs) but in this case is the standard logistic CDF, 
$g^{-1}\left(\eta_i \right)=\frac{1}{1 + e^{-\eta_i}}$.

Suppose we believe --- prior to seeing the data --- that $\alpha$, 
$\beta_1$, and $\beta_2$ are probably close to zero, are as likely to be 
positive as they are to be negative, but have a small chance of being
quite far from zero. These beliefs can be represented by Student t 
distributions with a few degrees of freedom in order to produce moderately
heavy tails. In particular, we will specify seven degrees of freedom.
Note that these purported beliefs may well be more skeptical than your 
actual beliefs, which are probably that women and people with more
education have less conservative societal views.

### Note on "prior beliefs" and default priors

In this vignette we use the term "prior beliefs" to refer in generality to the 
information content of the prior distribution (conditional on the model). 
Sometimes previous research on the topic of interest motivates beliefs about 
model parameters, but other times such work may not exist or several studies may
make contradictory claims. Regardless, we nearly always have _some_ knowledge 
that should be reflected in our choice of prior distributions. For example, no 
one believes a logistic regression coefficient will be greater than five in 
absoluate value if the predictors are scaled reasonably. You may also have seen 
examples of so-called "non-informative" (or "vague", "diffuse", etc.) priors 
like a normal distribution with a variance of 1000. When data are reasonably 
scaled, these priors are almost always a bad idea for various reasons (they give
non-trivial weight to extreme values, reduce computational efficiency, etc). The
default priors in __rstanarm__ are designed to be _weakly informative_, by which
we mean that they avoid placing unwarranted prior weight on nonsensical 
parameter values and provide some regularization to avoid overfitting, but also 
do allow for extreme values if warranted by the data. If additional information 
is available, the weakly informative defaults can be replaced with more 
informative priors.

# Step 2: Draw from the posterior distribution

The likelihood for the sample is just the product over the $J$ groups of
$$g^{-1}\left(\eta_i \right)^{y_i} 
  \left(1 - g^{-1}\left(\eta_i \right)\right)^{n_i-y_i},$$
which can be maximized over $\alpha$, $\beta_1$, and $\beta_2$ to obtain 
frequentist estimates by calling
```{r MLE}
data("womensrole", package = "HSAUR3")
womensrole$total <- womensrole$agree + womensrole$disagree
womensrole_glm_1 <- glm(cbind(agree, disagree) ~ education + gender,
                        data = womensrole, family = binomial(link = "logit"))
round(coef(summary(womensrole_glm_1)), 3)
```
The p-value for the null hypothesis that $\beta_1 = 0$ is very small, while
the p-value for the null hypothesis that $\beta_2 = 0$ is very large. However,
frequentist p-values are awkward because they do not pertain to the probability
that a scientific hypothesis is true but rather to the probability of observing
a $z$-statistic that is so large (in magnitude) if the null hypothesis were true.
The desire to make probabalistic statements about a scientific hypothesis is
one reason why many people are drawn to the Bayesian approach. 

A model with the same likelihood but Student t priors with seven degrees of 
freedom can be specified using the __rstanarm__ package in a similar way by
prepending `stan_` to the `glm` call and specifying priors (and optionally
the number of cores on your computer to utilize):
```{r MCMC, results="hide"}
library(rstanarm)
womensrole_bglm_1 <- stan_glm(cbind(agree, disagree) ~ education + gender,
                              data = womensrole,
                              family = binomial(link = "logit"), 
                              prior = student_t(df = 7), 
                              prior_intercept = student_t(df = 7),
                              chains = CHAINS, cores = CORES, seed = SEED)
womensrole_bglm_1
```
```{r, echo=FALSE}
print(womensrole_bglm_1)
```
As can be seen, the "Bayesian point estimates" --- which are represented by the
posterior medians --- are very similar to the maximum likelihood estimates. 
Frequentists would ask whether the point estimate is greater in magnitude than 
double the estimated standard deviation of the sampling distribution. But here 
we simply have estimates of the standard deviation of the marginal posterior 
distributions, which are based on a scaling of the Median Absolute Deviation 
(MAD) from the posterior medians to obtain a robust estimator of the posterior
standard deviation. In addition, we can use the `posterior_interval` function
to obtain a Bayesian uncertainty interval for $\beta_1$:
```{r CI}
ci95 <- posterior_interval(womensrole_bglm_1, prob = 0.95, pars = "education")
round(ci95, 2)
```
Unlike frequentist confidence intervals --- which are _not_ interpretable in 
terms of post-data probabilities --- the Bayesian uncertainty interval indicates
we believe after seeing the data that there is a $0.95$ probability that
$\beta_2$ is between `r round(ci95[1,1],2)` and `r round(ci95[1,2],2)`.
Alternatively, we could say that there is essentially zero probability that
$\beta_2 > 0$, although frequentists cannot make such a claim coherently.

Many of the postestimation methods that are available for a model that is
estimated by `glm` are also available for a model that is estimated by
`stan_glm`. For example,
```{r methods}
cbind(Median = coef(womensrole_bglm_1), MAD_SD = se(womensrole_bglm_1))
summary(residuals(womensrole_bglm_1)) # not deviance residuals
cov2cor(vcov(womensrole_bglm_1))
```

__rstanarm__ does provide a `confint` method, although it is reserved for 
computing confidence intervals in the case that the user elects to estimate a 
model by (penalized) maximum likelihood. When using full Bayesian inference (the
__rstanarm__ default) or approximate Bayesian inference the `posterior_interval`
function should be used to obtain Bayesian uncertainty intervals.

# Step 3: Criticize the model

The `launch_shinystan` function in the __shinystan__ package provides almost
all the tools you need to visualize the posterior distribution and diagnose
any problems with the Markov chains. In this case, the results are fine and
to verify that, you can call
```{r shinystan,eval=FALSE}
launch_shinystan(womensrole_bglm_1)
```
which will open a web browser that drives the visualizations. 

For the rest of this subsection, we focus on what users can do programatically
to evaluate whether a model is adequate. A minimal requirement for a Bayesian 
estimates is that the model should fit the data that the estimates conditioned
on. The key function here is `posterior_predict`, which can be passed a new 
`data.frame` to predict out-of-sample, but in this case is omitted to obtain 
in-sample posterior predictions:
```{r PPD}
y_rep <- posterior_predict(womensrole_bglm_1)
dim(y_rep)
```
The resulting matrix has rows equal to the number of posterior simulations,
which in this case is $2000$ and columns equal to the number of observations
in the original dataset, which is $42$ combinations of education and gender.
Each element of this matrix is a predicted number of respondents with that
value of education and gender who agreed with the survey question and thus 
should be reasonably close to the observed proportion of agreements in the 
data. We can create a plot to check this:
```{r criticism, fig.width=10, fig.cap="Posterior predictive boxplots vs. observed datapoints"}
par(mfrow = 1:2, mar = c(5,3.7,1,0) + 0.1, las = 3)
boxplot(sweep(y_rep[,womensrole$gender == "Male"], 2, STATS = 
               womensrole$total[womensrole$gender == "Male"], FUN = "/"), 
        axes = FALSE, main = "Male", pch = NA,
        xlab = "Years of Education", ylab = "Proportion of Agrees")
with(womensrole, axis(1, at = education[gender == "Male"] + 1, 
                      labels = 0:20))
axis(2, las = 1)
with(womensrole[womensrole$gender == "Male",], 
     points(education + 1,  agree / (agree + disagree), 
            pch = 16, col = "red"))
boxplot(sweep(y_rep[,womensrole$gender == "Female"], 2, STATS = 
          womensrole$total[womensrole$gender == "Female"], FUN = "/"), 
          axes = FALSE, main = "Female", pch = NA,
        xlab = "Years of Education", ylab = "")
with(womensrole, axis(1, at = education[gender == "Female"] + 1,
     labels = 0:20))
with(womensrole[womensrole$gender == "Female",], 
     points(education + 1,  agree / (agree + disagree), 
            pch = 16, col = "red"))
```
Here the boxplots provide the median, interquartile range, and hinges of the
posterior predictive distribution for a given gender and level of education,
while the red points represent the corresponding observed data. As can be seen,
the model predicts the observed data fairly well for six to sixteen years of 
education but predicts less well for very low or very high levels of education
where there are less data. 

Consequently, we might consider a model where education has a quadratic effect 
on agreement, which is easy to specify using R's formula-based syntax.
```{r, results="hide"}
(womensrole_bglm_2 <- update(womensrole_bglm_1, formula. = . ~ . + I(education^2)))
```
```{r, echo=FALSE}
print(womensrole_bglm_2)
```
Frequentists would test the null hypothesis that the coefficient on the 
squared level of education is zero. Bayesians might ask whether such a model
is expected to produce better out-of-sample predictions than a model with
only the level of education. The latter question can be answered using
leave-one-out cross-validation or the approximation thereof provided by the
`loo` function in the __loo__ package, for which a method is provided by the
__rstanarm__ package.
```{r loo}
loo_bglm_1 <- loo(womensrole_bglm_1)
loo_bglm_2 <- loo(womensrole_bglm_2)
```
First, we verify that the posterior is not too sensitive to any particular
observation in the dataset.

```{r loo_plot, fig.width=7, fig.height=4}
par(mfrow = 1:2, mar = c(5,3.8,1,0) + 0.1, las = 3)
plot(loo_bglm_1, label_points = TRUE)
plot(loo_bglm_2, label_points = TRUE)
```

There are only one or two moderate outliers (whose statistics are greater
than $0.5$), which should not have too much of an effect on the resulting model
comparison:
```{r}
compare(loo_bglm_1, loo_bglm_2)
```
In this case, there is little difference in the expected log pointwise
deviance between the two models, so we are essentially indifferent between
them after taking into account that the second model estimates an additional
parameter. The "LOO Information Criterion (LOOIC)"
```{r}
loo_bglm_1
```
has the same purpose as the Aikaike Information Criterion (AIC) that is used by
frequentists. Both are intended to estimate the expected log predicted density
(ELPD) for a new dataset. However, the AIC ignores priors and assumes that the
posterior distribution is multivariate normal, whereas the functions from the
loo package used here do not assume that the posterior distribution is
multivariate normal and integrate over uncertainty in the parameters. This only
assumes that any one observation can be omitted without having a major effect
on the posterior distribution, which can be judged using the plots above.

# Step 4: Analyze manipulations of predictors

Frequentists attempt to interpret the estimates of the model, which is 
difficult except when the model is linear, has no inverse link function,
and contains no interaction terms. Bayesians can avoid this difficulty 
simply by inspecting the posterior predictive distribution at different
levels of the predictors. For example,
```{r}
y_rep <- posterior_predict(womensrole_bglm_2, newdata = 
                             data.frame(education = c(12,16),
                                        gender = factor("Female", levels = 
                                                       c("Male", "Female"))))
y_rep <- with(womensrole, sweep(y_rep, 2, FUN = "/", STATS = 
                total[gender == "Female" & education %in% c(12,16)]))
summary(apply(y_rep, 1, diff))
```
As can be seen, two women --- one with a high school degree and another
with a college degree --- are expected to have about the same probability
of agreeing with the survey question. This is largely due to the fact that
women with a high school education are already extremely unlikely to agree
with the survey question and thus increasing their education to a college
degree cannot have a large negative impact on this probability. Thus, to
the extent that education makes a difference to the outcome, it is mostly
that people with very little education have a considerable probability of
agreeing with the survey question.

# Troubleshooting

This section provides suggestions for how to proceed when you encounter warning
messages generated by the modeling functions in the __rstanarm__ package. The
example models below are used just for the purposes of concisely demonstrating 
certain difficulties and possible remedies (we won't worry about the merit of
the models themselves). The references at the end provide more information on the
relevant issues. 

### Markov chains did not converge

__Recommendation:__ run the chains for more iterations. <br>

By default, all __rstanarm__ modeling functions will run four randomly
initialized Markov chains, each for 2000 iterations (including a warmup period
of 1000 iterations that is discarded). All chains must converge to the target 
distribution for inferences to be valid. For most models, the default settings 
are sufficient, but if you see a warning message about Markov chains not 
converging, the first thing to try is increasing the number of iterations. This 
can be done by specifying the `iter` argument (e.g. `iter = 3000`).

One way to monitor whether a chain has converged to the equilibrium distribution
is to compare its behavior to other randomly initialized chains. This is the
motivation for the Gelman and Rubin potential scale reduction statistic Rhat.
The Rhat statistic measures the ratio of the average variance of the draws within
each chain to the variance of the pooled draws across chains; if all chains
are at equilibrium, these will be the same and Rhat will be one. If the chains
have not converged to a common distribution, the Rhat statistic will tend to be 
greater than one. 

Gelman and Rubin's recommendation is that the independent Markov chains be 
initialized with diffuse starting values for the parameters and sampled until 
all values for Rhat are below 1.1. When any Rhat values are above 1.1
__rstanarm__ will print a warning message like this:

    Markov chains did not converge! Do not analyze results! 

To illustrate how to check the Rhat values after fitting a model using
__rstanarm__ we'll fit two models and run them for different numbers of
iterations. 

```{r, Rhat-fit, results='hide', warning=TRUE}
bad_rhat <- stan_glm(mpg ~ ., data = mtcars, iter = 20, 
                     chains = CHAINS, cores = CORES, seed = SEED)
good_rhat <- update(bad_rhat, iter = 500, 
                    chains = CHAINS, cores = CORES, seed = SEED)
```

Here the first model leads to the warning message about convergence but the 
second model does not. Indeed, we can see that not all Rhat values are less than 1.1 for the first model:

```{r, Rhat-summary-bad}
rhat <- summary(bad_rhat)[, "Rhat"]
rhat[rhat > 1.1]
```

Since we didn't get a warning for the second model we shouldn't find any 
parameters with an Rhat greater than 1.1:

```{r, Rhat-summary-good}
any(summary(good_rhat)[, "Rhat"] > 1.1)
```

Details on the computatation of Rhat and some of its limitations can be 
found in the  chapter of the [Stan Modeling
Language User's Guide and Reference Manual](http://mc-stan.org/documentation/).

### Divergent transitions

__Recommendation:__ increase the target acceptance rate `adapt_delta`. <br>

Hamiltonian Monte Carlo (HMC), the MCMC algorithm used by 
[Stan](http://mc-stan.org), works by simulating the evolution of a Hamiltonian 
system. Stan uses a [symplectic 
integrator](https://en.wikipedia.org/wiki/Symplectic_integrator) to approximate 
the exact solution of the Hamiltonian dynamics. When the step size parameter is 
too large relative to the curvature of the log posterior this approximation can 
diverge and threaten the validity of the sampler. __rstanarm__ will print a 
warning if there are any divergent transitions after the warmup period, in which
case the posterior sample may be biased. The recommended method is to increase 
the `adapt_delta` parameter -- target average proposal acceptance probability in 
the adaptation -- which will in turn reduce the step size. Each of the modeling 
functions accepts an `adapt_delta` argument, so to increase `adapt_delta` you 
can simply change the value from the default value to a value closer to $1$. To
reduce the frequency with which users need to manually set `adapt_delta`, the
default value depends on the prior distribution used (see `help("adapt_delta",
package = "rstanarm")` for details). In the example below, the default 
value (0.95 in this case) is too low:

```{r, Divergent-fit, results='hide', warning=TRUE}
divergences <- stan_glmer(mpg ~ wt + (1|cyl) + (1|gear), data = mtcars, 
                          cores = CORES, chains = CHAINS, seed = SEED)
no_divergences <- update(divergences, adapt_delta = 0.999)
```

Here we see a warning about divergent transitions for the first model but 
no warning after increasing `adapt_delta`.

The downside to increasing the target acceptance rate -- and, as a consequence, 
decreasing the step size -- is that sampling will tend to be slower.
Intuitively, this is because a smaller step size means that more steps are
required to explore the posterior distribution. Since the validity of the
estimates is not guaranteed if there are any post-warmup divergent transitions,
the slower sampling is a minor cost.

### Maximum treedepth exceeded

__Recommendation:__ increase the maximum allowed treedepth `max_treedepth`. <br>

Configuring the No-U-Turn-Sampler (the variant of HMC used by Stan) involves
putting a cap on the depth of the trees that it evaluates during each iteration.
This is controlled through a maximum depth parameter `max_treedepth`. When the
maximum allowed tree depth is reached it indicates that NUTS is terminating
prematurely to avoid excessively long execution time. If __rstanarm__ prints
a warning about transitions exceeding the maximum treedepth you should try
increasing the `max_treedepth` parameter using the optional `control` argument. 
<<<<<<< HEAD
For example, to increase `max_treedepth` to 20 (the default used __rstanarm__ is
15) you can provide the argument `control = list(max_treedepth = 20)` to any of
the __rstanarm__ modeling functions. If you do not see a warning about hitting
the maximum treedepth (which is rare), then you do not need to worry.

# Conclusion

In this vignette, we have gone through the four steps of a Bayesian analysis.
The first step --- specifying the posterior distribution --- varies 
considerably from one analysis to the next because the likelihood function
employed differs depending on the nature of the outcome variable and our
prior beliefs about the parameters in the model varies not only from situation
to situation but from researcher to researcher. However, given a posterior
distribution and given that this posterior distribution can be drawn from
using the __rstanarm__ package, the remaining steps are conceptually similar
across analyses. The key is to draw from the posterior predictive distribution
of the outcome, which is the what the model predicts the outcome to be after
having updated our beliefs about the unknown parameters with the observed data.
Posterior predictive distributions can be used for model checking and for 
making inferences about how manipulations of the predictors would affect the
outcome.

Of course, all of this assumes that you have obtained draws from the posterior
distribution faithfully. The functions in the __rstanarm__ package will throw
warnings if there is evidence that the draws are tainted, and we have discussed
some steps to remedy these problems. For the most part, the model-fitting 
functions in the __rstanarm__ package are unlikely to produce many such warnings,
but they may appear in more complicated models.

If the posterior distribution that you specify in the first step cannot be
sampled from using the __rstanarm__ package, then it is often possible to 
create a hand-written program in the the Stan language so that the posterior
distribution can be drawn from using the __rstan__ package. See the 
documentation for the __rstan__ package or http://mc-stan.org for more
details about this more advanced useage of Stan. However, many relatively
simple models can be fit using the __rstanarm__ package without writing any
code in the Stan language, which is illustrated for each estimating function
in the __rstanarm__ package in the other vignettes.
=======
For example, to increase `max_treedepth` to 20 (the default used by __rstanarm__
is 15) you can provide the argument `control = list(max_treedepth = 20)` to any
of the __rstanarm__ modeling functions.
>>>>>>> 25eccba5

__References__

Betancourt, M. J., & Girolami, M. (2013). Hamiltonian Monte Carlo for
hierarchical models. [arXiv preprint](http://arxiv.org/abs/1312.0906).

Stan Development Team. (2015). _Stan modeling language user's guide and reference
manual, Version 2.9.0_. http://mc-stan.org/documentation. See the 
'Hamiltonian Monte Carlo Sampling' chapter. 

Gelman, A., & Rubin, D. B. (1992). Inference from iterative simulation using
multiple sequences. _Statistical Science_, 7(4), 457 -- 472.

Gelman, A., & Shirley, K. (2011). Inference from simulations and monitoring
convergence. In S. Brooks, A. Gelman, G. Jones, & X. Meng (Eds.), _Handbook of
Markov chain Monte Carlo_. Boca Raton: Chapman & Hall/CRC.<|MERGE_RESOLUTION|>--- conflicted
+++ resolved
@@ -447,7 +447,6 @@
 prematurely to avoid excessively long execution time. If __rstanarm__ prints
 a warning about transitions exceeding the maximum treedepth you should try
 increasing the `max_treedepth` parameter using the optional `control` argument. 
-<<<<<<< HEAD
 For example, to increase `max_treedepth` to 20 (the default used __rstanarm__ is
 15) you can provide the argument `control = list(max_treedepth = 20)` to any of
 the __rstanarm__ modeling functions. If you do not see a warning about hitting
@@ -486,11 +485,6 @@
 simple models can be fit using the __rstanarm__ package without writing any
 code in the Stan language, which is illustrated for each estimating function
 in the __rstanarm__ package in the other vignettes.
-=======
-For example, to increase `max_treedepth` to 20 (the default used by __rstanarm__
-is 15) you can provide the argument `control = list(max_treedepth = 20)` to any
-of the __rstanarm__ modeling functions.
->>>>>>> 25eccba5
 
 __References__
 
