#include "Columbia_copyright.stan"
#include "license.stan" // GPL3+

// GLM for a Gaussian, Gamma, inverse Gaussian, or Beta outcome
functions {
  #include "common_functions.stan"
  #include "continuous_likelihoods.stan"
  
  /** 
  * test function for csr_matrix_times_vector
  *
  * @param m Integer number of rows
  * @param n Integer number of columns
  * @param w Vector (see reference manual)
  * @param v Integer array (see reference manual)
  * @param u Integer array (see reference manual)
  * @param b Vector that is multiplied from the left by the CSR matrix
  * @return A vector that is the product of the CSR matrix and b
  */
  vector test_csr_matrix_times_vector(int m, int n, vector w, 
                                      int[] v, int[] u, vector b) {
    return csr_matrix_times_vector(m, n, w, v, u, b); 
  }
  
}
data {
  #include "NKX.stan"      // declares N, K, X, xbar, dense_X, nnz_x, w_x, v_x, u_x
  real lb_y; // lower bound on y
  real<lower=lb_y> ub_y; // upper bound on y
  vector<lower=lb_y, upper=ub_y>[N] y; // continuous outcome
  #include "data_glm.stan" // declares prior_PD, has_intercept, family, link, prior_dist, prior_dist_for_intercept
  #include "weights_offset.stan"  // declares has_weights, weights, has_offset, offset
  // declares prior_{mean, scale, df}, prior_{mean, scale, df}_for_intercept, prior_{mean, scale, df}_for_aux
  #include "hyperparameters.stan"
  // declares t, p[t], l[t], q, len_theta_L, shape, scale, {len_}concentration, {len_}regularization
  #include "glmer_stuff.stan"  
  #include "glmer_stuff2.stan" // declares num_not_zero, w, v, u
  #include "data_betareg.stan"
}
transformed data {
  vector[family == 3 ? N : 0] sqrt_y;
  vector[family == 3 ? N : 0] log_y;
  real sum_log_y = family == 1 ? not_a_number() : sum(log(y));
  int<lower=1> V[t, N] = make_V(N, t, v);
  int<lower=0> hs_z;                  // for tdata_betareg.stan
  #include "tdata_glm.stan"// defines hs, len_z_T, len_var_group, delta, is_continuous, pos
  #include "tdata_betareg.stan" // defines hs_z
  is_continuous = 1;

  if (family == 3) {
    sqrt_y = sqrt(y);
    log_y = log(y);
  }
}
parameters {
  real<lower=((family == 1 || link == 2) || (family == 4 && link == 5) ? negative_infinity() : 0.0), 
       upper=((family == 4 && link == 5) ? 0.0 : positive_infinity())> gamma[has_intercept];
  #include "parameters_glm.stan" // declares z_beta, global, local, z_b, z_T, rho, zeta, tau
  real<lower=0> aux_unscaled; # interpretation depends on family!
  #include "parameters_betareg.stan"
}
transformed parameters {
<<<<<<< HEAD
  // aux has to be defined first in the hs case
  real aux = prior_dist_for_aux == 0 ? aux_unscaled : (prior_dist_for_aux <= 2 ? 
             prior_scale_for_aux * aux_unscaled + prior_mean_for_aux :
             prior_scale_for_aux * aux_unscaled);
  #include "tparameters_glm.stan" // defines beta, b, theta_L
  
  if (t > 0) {
    theta_L = make_theta_L(len_theta_L, p, 
                          aux, tau, scale, zeta, rho, z_T);
    b = make_b(z_b, theta_L, p, l);
=======
  real aux;
  vector[z_dim] omega; // used in tparameters_betareg.stan
  #include "tparameters_glm.stan" // defines beta, b, theta_L
  if (prior_dist_for_aux == 0) // none
    aux = aux_unscaled;
  else {
    aux = prior_scale_for_aux * aux_unscaled;
    if (prior_dist_for_aux <= 2) // normal or student_t
      aux = aux + prior_mean_for_aux;
  }

  if (t > 0) {
    if (special_case == 1) {
      int start = 1;
      theta_L = tau;
      if (t == 1) b = tau[1] * z_b;
      else for (i in 1:t) {
        int end = start + l[i] - 1;
        b[start:end] = tau[i] * z_b[start:end];
        start = end + 1;
      }
    }
    else {
      theta_L = make_theta_L(len_theta_L, p, 
                             aux, tau, scale, zeta, rho, z_T);
      b = make_b(z_b, theta_L, p, l);
    }
>>>>>>> 7ac72c15
  }
  #include "tparameters_betareg.stan"
}
model {
  vector[N] eta_z; // beta regression linear predictor for phi
  #include "make_eta.stan" // defines eta
  if (t > 0) {
    #include "eta_add_Zb.stan"    
  }
  if (has_intercept == 1) {
    if ((family == 1 || link == 2) || (family == 4 && link != 5)) eta = eta + gamma[1];
    else if (family == 4 && link == 5) eta = eta - max(eta) + gamma[1];
    else eta = eta - min(eta) + gamma[1];
  }
  else {
    #include "eta_no_intercept.stan" // shifts eta
  }
  
  #include "make_eta_z.stan"  // linear predictor in stan_betareg 
  // adjust eta_z according to links
  if (has_intercept_z == 1) {
    if (link_phi > 1) {
      eta_z = eta_z - min(eta_z) + gamma_z[1];
    }
    else {
      eta_z = eta_z + gamma_z[1];
    }
  }
  else { // has_intercept_z == 0
    #include "eta_z_no_intercept.stan"
  }

  // Log-likelihood 
  if (has_weights == 0 && prior_PD == 0) { // unweighted log-likelihoods
    if (family == 1) {
      if (link == 1) 
        target += normal_lpdf(y | eta, aux);
      else if (link == 2) 
        target += normal_lpdf(y | exp(eta), aux);
      else 
        target += normal_lpdf(y | divide_real_by_vector(1, eta), aux);
      // divide_real_by_vector() is defined in common_functions.stan
    }
    else if (family == 2) {
      target += GammaReg(y, eta, aux, link, sum_log_y);
    }
    else if (family == 3) {
      target += inv_gaussian(y, linkinv_inv_gaussian(eta, link), 
                             aux, sum_log_y, sqrt_y);
    }
    else if (family == 4 && link_phi == 0) {
      vector[N] mu;
      mu = linkinv_beta(eta, link);
      target += beta_lpdf(y | mu * aux, (1 - mu) * aux);
    }
    else if (family == 4 && link_phi > 0) {
      vector[N] mu;
      vector[N] mu_z;
      mu = linkinv_beta(eta, link);
      mu_z = linkinv_beta_z(eta_z, link_phi);
      target += beta_lpdf(y | rows_dot_product(mu, mu_z), 
                          rows_dot_product((1 - mu) , mu_z));
    }
  }
  else if (prior_PD == 0) { // weighted log-likelihoods
    vector[N] summands;
    if (family == 1) summands = pw_gauss(y, eta, aux, link);
    else if (family == 2) summands = pw_gamma(y, eta, aux, link);
    else if (family == 3) summands = pw_inv_gaussian(y, eta, aux, link, log_y, sqrt_y);
    else if (family == 4 && link_phi == 0) summands = pw_beta(y, eta, aux, link);
    else if (family == 4 && link_phi > 0) summands = pw_beta_z(y, eta, eta_z, link, link_phi);
    target += dot_product(weights, summands);
  }

  // Log-priors
  if (prior_dist_for_aux > 0 && prior_scale_for_aux > 0) {
    if (prior_dist_for_aux == 1)
      target += normal_lpdf(aux_unscaled | 0, 1);
    else if (prior_dist_for_aux == 2)
      target += student_t_lpdf(aux_unscaled | prior_df_for_aux, 0, 1);
    else 
     target += exponential_lpdf(aux_unscaled | 1);
  }
    
  #include "priors_glm.stan" // increments target()
  #include "priors_betareg.stan"
  if (t > 0) decov_lp(z_b, z_T, rho, zeta, tau, 
                      regularization, delta, shape, t, p);
}
generated quantities {
  real alpha[has_intercept];
  real omega_int[has_intercept_z];
  real mean_PPD = 0;
  if (has_intercept == 1) {
    if (dense_X) alpha[1] = gamma[1] - dot_product(xbar, beta);
    else alpha[1] = gamma[1];
  }
  if (has_intercept_z == 1) { 
    omega_int[1] = gamma_z[1] - dot_product(zbar, omega);  // adjust betareg intercept 
  }
  {
    real nan_count; // for the beta_rng underflow issue
    real yrep; // pick up value to test for the beta_rng underflow issue
    vector[N] eta_z;
    #include "make_eta.stan" // defines eta
    nan_count = 0;
    if (t > 0) {
      #include "eta_add_Zb.stan"
    }
    if (has_intercept == 1) {
      if ((family == 1 || link == 2) || (family == 4 && link != 5)) eta = eta + gamma[1];
      else if (family == 4 && link == 5) {
        real max_eta;
        max_eta = max(eta);
        alpha[1] = alpha[1] - max_eta;
        eta = eta - max_eta + gamma[1];
      }
      else {
        real min_eta = min(eta);
        alpha[1] = alpha[1] - min_eta;
        eta = eta - min_eta + gamma[1];
      }
    }
    else {
      #include "eta_no_intercept.stan" // shifts eta
    }
    
    #include "make_eta_z.stan"
    // adjust eta_z according to links
    if (has_intercept_z == 1) {
      if (link_phi > 1) {
        omega_int[1] = omega_int[1] - min(eta_z);
        eta_z = eta_z - min(eta_z) + gamma_z[1];
      }
      else {
        eta_z = eta_z + gamma_z[1];
      }
    }
    else { // has_intercept_z == 0
      #include "eta_z_no_intercept.stan"
    }
    
    if (family == 1) {
      if (link > 1) eta = linkinv_gauss(eta, link);
      for (n in 1:N) mean_PPD = mean_PPD + normal_rng(eta[n], aux);
    }
    else if (family == 2) {
      if (link > 1) eta = linkinv_gamma(eta, link);
      for (n in 1:N) mean_PPD = mean_PPD + gamma_rng(aux, aux / eta[n]);
    }
    else if (family == 3) {
      if (link > 1) eta = linkinv_inv_gaussian(eta, link);
      for (n in 1:N) mean_PPD = mean_PPD + inv_gaussian_rng(eta[n], aux);
    }
    else if (family == 4 && link_phi == 0) { 
      eta = linkinv_beta(eta, link);
      for (n in 1:N) 
        mean_PPD = mean_PPD + beta_rng(eta[n] * aux, (1 - eta[n]) * aux);
    }
    else if (family == 4 && link_phi > 0) {
      eta = linkinv_beta(eta, link);
      eta_z = linkinv_beta_z(eta_z, link_phi);
      for (n in 1:N) {
        yrep = beta_rng(eta[n] * eta_z[n], (1 - eta[n]) * eta_z[n]);
          if (is_nan(yrep) == 1) {
            mean_PPD = mean_PPD;
            nan_count = nan_count + 1;
          }
          else if (is_nan(yrep) == 0) {
            mean_PPD = mean_PPD + yrep; 
          }
      }
    }
    if (family == 4 && link_phi > 0) {
      mean_PPD = mean_PPD / (N - nan_count);
    }
    else {
      mean_PPD = mean_PPD / N;
    }
  }
}<|MERGE_RESOLUTION|>--- conflicted
+++ resolved
@@ -60,21 +60,14 @@
   #include "parameters_betareg.stan"
 }
 transformed parameters {
-<<<<<<< HEAD
   // aux has to be defined first in the hs case
   real aux = prior_dist_for_aux == 0 ? aux_unscaled : (prior_dist_for_aux <= 2 ? 
              prior_scale_for_aux * aux_unscaled + prior_mean_for_aux :
              prior_scale_for_aux * aux_unscaled);
+  vector[z_dim] omega; // used in tparameters_betareg.stan             
   #include "tparameters_glm.stan" // defines beta, b, theta_L
-  
-  if (t > 0) {
-    theta_L = make_theta_L(len_theta_L, p, 
-                          aux, tau, scale, zeta, rho, z_T);
-    b = make_b(z_b, theta_L, p, l);
-=======
-  real aux;
-  vector[z_dim] omega; // used in tparameters_betareg.stan
-  #include "tparameters_glm.stan" // defines beta, b, theta_L
+  #include "tparameters_betareg.stan"
+  
   if (prior_dist_for_aux == 0) // none
     aux = aux_unscaled;
   else {
@@ -99,9 +92,7 @@
                              aux, tau, scale, zeta, rho, z_T);
       b = make_b(z_b, theta_L, p, l);
     }
->>>>>>> 7ac72c15
-  }
-  #include "tparameters_betareg.stan"
+  }
 }
 model {
   vector[N] eta_z; // beta regression linear predictor for phi
