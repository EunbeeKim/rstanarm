#include "license.stan" // GPL3+

// GLM for a Gaussian, Gamma, or inverse Gaussian outcome
functions {
  #include "common_functions.stan"

  /** 
   * Apply inverse link function to linear predictor
   *
   * @param eta Linear predictor vector
   * @param link An integer indicating the link function
   * @return A vector, i.e. inverse-link(eta)
   */
  vector linkinv_gauss(vector eta, int link) {
    if (link < 1 || link > 3) reject("Invalid link");
    if (link == 1)  // link = identity 
      return eta; 
    else if (link == 2) // link = log
      return exp(eta); 
    else { // link = inverse
      vector[rows(eta)] mu;
      for(n in 1:rows(eta)) mu[n] = inv(eta[n]); 
      return mu;
    }
  }
  
  /** 
  * Apply inverse link function to linear predictor
  *
  * @param eta Linear predictor vector
  * @param link An integer indicating the link function
  * @return A vector, i.e. inverse-link(eta)
  */
  vector linkinv_gamma(vector eta, int link) {
    if (link < 1 || link > 3) reject("Invalid link");
    if (link == 1)  return eta;
    else if (link == 2) return exp(eta);
    else {
      vector[rows(eta)] mu;
      for(n in 1:rows(eta)) mu[n] = inv(eta[n]); 
      return mu;
    }
  }
  
  /** 
  * Apply inverse link function to linear predictor
  *
  * @param eta Linear predictor vector
  * @param link An integer indicating the link function
  * @return A vector, i.e. inverse-link(eta)
  */
  vector linkinv_inv_gaussian(vector eta, int link) {
    if (link < 1 || link > 4) reject("Invalid link");
    if (link == 1)  return eta;
    else if (link == 2) return exp(eta);
    else {
      vector[rows(eta)] mu;
      if (link == 3) for( n in 1:rows(eta)) mu[n] = inv(eta[n]);
      else for (n in 1:rows(eta)) mu[n] = inv_sqrt(eta[n]);      
      return mu;
    }
  }
  
  /** 
  * Apply inverse link function to linear predictor
  *
  * @param eta Linear predictor vector
  * @param link An integer indicating the link function
  * @return A vector, i.e. inverse-link(eta)
  */
  vector linkinv_beta(vector eta, int link) {
    vector[rows(eta)] mu;
    if (link < 1 || link > 6) reject("Invalid link");
    if (link == 1)  // logit
      for(n in 1:rows(eta)) mu[n] = inv_logit(eta[n]);
    else if (link == 2)  // probit
      for(n in 1:rows(eta)) mu[n] = Phi(eta[n]);
    else if (link == 3)  // cloglog
      for(n in 1:rows(eta)) mu[n] = inv_cloglog(eta[n]);
    else if (link == 4) // cauchy
      for(n in 1:rows(eta)) mu[n] = cauchy_cdf(eta[n], 0.0, 1.0);
    else if (link == 5)  // log 
      for(n in 1:rows(eta)) mu[n] = exp(eta[n]);
    else if (link == 6) // loglog
      for(n in 1:rows(eta)) mu[n] = 1-inv_cloglog(eta[n]);
    return mu;
  }
  
    /** 
  * Apply inverse link function to linear predictor for dispersion (beta regression)
  *
  * @param eta Linear predictor vector
  * @param link An integer indicating the link function
  * @return A vector, i.e. inverse-link(eta)
  */
  vector linkinv_beta_z(vector eta, int link) {
    vector[rows(eta)] mu;
    if (link < 1 || link > 3) reject("Invalid link");
    if (link == 1)        // log
      for(n in 1:rows(eta)) mu[n] = exp(eta[n]);
    else if (link == 2)   // identity
      return eta;
    else if (link == 3)   // sqrt
      for(n in 1:rows(eta)) mu[n] = square(eta[n]);
    return mu;
  }
  
  /** 
  * Pointwise (pw) log-likelihood vector
  *
  * @param y The integer array corresponding to the outcome variable.
  * @param link An integer indicating the link function
  * @return A vector
  */
  vector pw_gauss(vector y, vector eta, real sigma, int link) {
    vector[rows(eta)] ll;
    vector[rows(eta)] mu;
    if (link < 1 || link > 3) 
      reject("Invalid link"); 
    
    mu = linkinv_gauss(eta, link);
    for (n in 1:rows(eta)) 
      ll[n] = normal_lpdf(y[n] | mu[n], sigma);
    return ll;
  }
  
  real GammaReg(vector y, vector eta, real shape, 
                int link, real sum_log_y) {
    real ret;
    if (link < 1 || link > 3) reject("Invalid link");
    ret = rows(y) * (shape * log(shape) - lgamma(shape)) +
      (shape - 1) * sum_log_y;
    if (link == 2)      # link is log
      ret = ret - shape * sum(eta) - shape * sum(y ./ exp(eta));
    else if (link == 1) # link is identity
      ret = ret - shape * sum(log(eta)) - shape * sum(y ./ eta);
    else                # link is inverse
      ret = ret + shape * sum(log(eta)) - shape * dot_product(eta, y);
    return ret;
  }
  
  /** 
  * Pointwise (pw) log-likelihood vector
  *
  * @param y The integer array corresponding to the outcome variable.
  * @param link An integer indicating the link function
  * @return A vector
  */
  vector pw_gamma(vector y, vector eta, real shape, int link) {
    vector[rows(eta)] ll;
    if (link < 1 || link > 3) reject("Invalid link");
    if (link == 3) { # link = inverse
      for (n in 1:rows(eta)) {
        ll[n] = gamma_lpdf(y[n] | shape, shape * eta[n]);
      }
    }
    else if (link == 2) { # link = log
      for (n in 1:rows(eta)) {
        ll[n] = gamma_lpdf(y[n] | shape, shape / exp(eta[n]));
      }
    }
    else { # link = identity
      for (n in 1:rows(eta)) {
        ll[n] = gamma_lpdf(y[n] | shape, shape / eta[n]);
      }
    }
    return ll;
  }
  
  /** 
  * inverse Gaussian log-PDF (for data only, excludes constants)
  *
  * @param y The vector of outcomes
  * @param eta The vector of linear predictors
  * @param lambda A positive scalar nuisance parameter
  * @param link An integer indicating the link function
  * @return A scalar
  */
  real inv_gaussian(vector y, vector mu, real lambda, 
                    real sum_log_y, vector sqrt_y) {
    return 0.5 * rows(y) * log(lambda / (2 * pi())) - 
      1.5 * sum_log_y - 
      0.5 * lambda * dot_self( (y - mu) ./ (mu .* sqrt_y) );
  }
  
  /** 
  * Pointwise (pw) log-likelihood vector
  *
  * @param y The integer array corresponding to the outcome variable.
  * @param eta The linear predictors
  * @param lamba A positive scalar nuisance parameter
  * @param link An integer indicating the link function
  * @param log_y A precalculated vector of the log of y
  * @param sqrt_y A precalculated vector of the square root of y
  * @return A vector of log-likelihoods
  */
  vector pw_inv_gaussian(vector y, vector eta, real lambda, 
                         int link, vector log_y, vector sqrt_y) {
    vector[rows(y)] ll;
    vector[rows(y)] mu;
    if (link < 1 || link > 4) reject("Invalid link");
    mu = linkinv_inv_gaussian(eta, link);
    for (n in 1:rows(y))
      ll[n] = -0.5 * lambda * square( (y[n] - mu[n]) / (mu[n] * sqrt_y[n]) );
    ll = ll + 0.5 * log(lambda / (2 * pi())) - 1.5 * log_y;
    return ll;
  }
  
  vector pw_beta(vector y, vector eta, real dispersion, int link) {
    vector[rows(y)] ll;
    vector[rows(y)] mu;
    vector[rows(y)] shape1;
    vector[rows(y)] shape2;
    if (link < 1 || link > 6) reject("Invalid link");
    mu = linkinv_beta(eta, link);
    shape1 = mu * dispersion;
    shape2 = (1 - mu) * dispersion;
    for (n in 1:rows(y)) {
      ll[n] = beta_lpdf(y[n] | shape1[n], shape2[n]);
    }
    return ll;
  }

  
  vector pw_beta_z(vector y, vector eta, vector eta_z, int link, int link_phi) {
    vector[rows(y)] ll;
    vector[rows(y)] mu;
    vector[rows(y)] mu_z;
    if (link < 1 || link > 6) reject("Invalid link");
    if (link_phi < 1 || link_phi > 3) reject("Invalid link");
    mu = linkinv_beta(eta, link);
    mu_z = linkinv_beta_z(eta_z, link_phi);
    for (n in 1:rows(y)) {
      ll[n] = beta_lpdf(y[n] | mu[n] * mu_z[n], (1-mu[n]) * mu_z[n]);
    }
    return ll;
  }
  
  /** 
  * PRNG for the inverse Gaussian distribution
  *
  * Algorithm from wikipedia 
  *
  * @param mu The expectation
  * @param lambda The dispersion
  * @return A draw from the inverse Gaussian distribution
  */
  real inv_gaussian_rng(real mu, real lambda) {
    real z;
    real y;
    real x;
    real mu2;
    mu2 = square(mu);
    y = square(normal_rng(0,1));
    z = uniform_rng(0,1);
    x = mu + ( mu2 * y - mu * sqrt(4 * mu * lambda * y + mu2 * square(y)) )
      / (2 * lambda);
    if (z <= (mu / (mu + x))) return x;
    else return mu2 / x;
  }

  /** 
  * test function for csr_matrix_times_vector
  *
  * @param m Integer number of rows
  * @param n Integer number of columns
  * @param w Vector (see reference manual)
  * @param v Integer array (see reference manual)
  * @param u Integer array (see reference manual)
  * @param b Vector that is multiplied from the left by the CSR matrix
  * @return A vector that is the product of the CSR matrix and b
  */
  vector test_csr_matrix_times_vector(int m, int n, vector w, 
                                      int[] v, int[] u, vector b) {
    return csr_matrix_times_vector(m, n, w, v, u, b); 
  }
  
}
data {
  #include "NKX.stan"      // declares N, K, X, xbar, dense_X, nnz_x, w_x, v_x, u_x
  vector[N] y; // continuous outcome
  #include "data_glm.stan" // declares prior_PD, has_intercept, family, link, prior_dist, prior_dist_for_intercept
  #include "weights_offset.stan"  // declares has_weights, weights, has_offset, offset
  // declares prior_{mean, scale, df}, prior_{mean, scale, df}_for_intercept, prior_scale_for dispersion
  #include "hyperparameters.stan"
<<<<<<< HEAD
  #include "glmer_stuff.stan"
  #include "glmer_stuff2.stan"
  #include "data_betareg.stan"
=======
  // declares t, p[t], l[t], q, len_theta_L, shape, scale, {len_}concentration, {len_}regularization
  #include "glmer_stuff.stan"  
  #include "glmer_stuff2.stan" // declares num_not_zero, w, v, u
>>>>>>> c07d7577
}
transformed data {
  vector[N * (family == 3)] sqrt_y;
  vector[N * (family == 3)] log_y;
  real sum_log_y;
<<<<<<< HEAD
  int<lower=0> hs_z;                  // for tdata_betareg.stan
  int<lower=0,upper=1> t_any_124_z;   // for tdata_betareg.stan
  int<lower=0,upper=1> t_all_124_z;   // for tdata_betareg.stan
  #include "tdata_glm.stan"
  #include "tdata_betareg.stan"
=======
  #include "tdata_glm.stan"// defines hs, len_z_T, len_var_group, delta, pos, t_{any, all}_124
>>>>>>> c07d7577
  if      (family == 1) sum_log_y = not_a_number();
  else if (family == 2) sum_log_y = sum(log(y));
  else if (family == 3) {
    for (n in 1:N) sqrt_y[n] = sqrt(y[n]);
    log_y = log(y);
    sum_log_y = sum(log_y);
  }
  else if (family == 4) {
    // do nothing
  }
  else reject("unknown family");
}
parameters {
<<<<<<< HEAD
  real<lower=((family == 1 || link == 2) || (family) ? negative_infinity() : 0.0),
       upper=((family == 4 && link == 5) ? 0.0 : positive_infinity())> gamma[has_intercept];
  #include "parameters_glm.stan"
=======
  real<lower=(family == 1 || link == 2 ? negative_infinity() : 0.0)> gamma[has_intercept];
  #include "parameters_glm.stan" // declares z_beta, global, local, z_b, z_T, rho, zeta, tau
>>>>>>> c07d7577
  real<lower=0> dispersion_unscaled; # interpretation depends on family!
  #include "parameters_betareg.stan"
  // vector[z_dim] omega;               // betareg parameters
  // real gamma_z[has_intercept_z];     // betareg intercept
}
transformed parameters {
  real dispersion;
<<<<<<< HEAD
  vector[z_dim] omega;                  // for tparameters_betareg.stan
  #include "tparameters_glm.stan"
=======
  #include "tparameters_glm.stan" // defines beta, b, theta_L
>>>>>>> c07d7577
  if (prior_scale_for_dispersion > 0)
    dispersion =  prior_scale_for_dispersion * dispersion_unscaled; 
  else dispersion = dispersion_unscaled; 
  if (t > 0) {
    theta_L = make_theta_L(len_theta_L, p, 
                            dispersion, tau, scale, zeta, rho, z_T);
    b = make_b(z_b, theta_L, p, l);
  }
  #include "tparameters_betareg.stan"
}
model {
<<<<<<< HEAD
  vector[N] eta_z; // beta regression dispersion (linear) predictor
  #include "make_eta.stan"
=======
  #include "make_eta.stan" // defines eta
>>>>>>> c07d7577
  if (t > 0) eta = eta + csr_matrix_times_vector(N, q, w, v, u, b);
  if (has_intercept == 1) {
    if ((family == 1 || link == 2) || (family == 4 && link != 5)) eta = eta + gamma[1];
    else if (family == 4 && link == 5) eta = eta - max(eta) + gamma[1];
    else eta = eta - min(eta) + gamma[1];
  }
  else {
    #include "eta_no_intercept.stan" // shifts eta
  }
  // make eta_z
  if (family == 4 && z_dim > 0 && link_phi > 0) {
    eta_z = betareg_z * omega;
  }
  else if (family == 4 && z_dim == 0 && has_intercept_z == 1){
    eta_z = rep_vector(0.0, N); 
  }
  // adjust eta_z according to links
  if (has_intercept_z == 1) {
    if (link_phi > 1) {
      eta_z = eta_z - min(eta_z) + gamma_z[1];
    }
    else {
      eta_z = eta_z + gamma_z[1];
    }
  }
  else { // has_intercept_z == 0
    if (link_phi > 1) {
      eta_z = eta_z - min(eta_z) + dot_product(zbar, omega);
    }
    else {
      eta_z = eta_z + dot_product(zbar, omega);
    }
  }

  // Log-likelihood 
  if (has_weights == 0 && prior_PD == 0) { # unweighted log-likelihoods
    if (family == 1) {
      if (link == 1) 
        target += normal_lpdf(y | eta, dispersion);
      else if (link == 2) 
        target += normal_lpdf(y | exp(eta), dispersion);
      else 
        target += normal_lpdf(y | divide_real_by_vector(1, eta), dispersion);
      // divide_real_by_vector() is defined in common_functions.stan
    }
    else if (family == 2) {
      target += GammaReg(y, eta, dispersion, link, sum_log_y);
    }
    else if (family == 3) {
      target += inv_gaussian(y, linkinv_inv_gaussian(eta, link), 
                             dispersion, sum_log_y, sqrt_y);
    }
    else if (family == 4 && link_phi == 0) {
      vector[N] mu;
      mu = linkinv_beta(eta, link);
      target += beta_lpdf(y | mu * dispersion, (1 - mu) * dispersion);
    }
    else if (family == 4 && link_phi > 0) {
      vector[N] mu;
      vector[N] mu_z;
      mu = linkinv_beta(eta, link);
      mu_z = linkinv_beta_z(eta_z, link_phi);
      target += beta_lpdf(y | rows_dot_product(mu, mu_z), rows_dot_product((1 - mu) , mu_z));
    }
  }
  else if (prior_PD == 0) { # weighted log-likelihoods
    vector[N] summands;
    if (family == 1) summands = pw_gauss(y, eta, dispersion, link);
    else if (family == 2) summands = pw_gamma(y, eta, dispersion, link);
    else if (family == 3) summands = pw_inv_gaussian(y, eta, dispersion, link, log_y, sqrt_y);
    else if (family == 4 && link_phi == 0) summands = pw_beta(y, eta, dispersion, link);
    else if (family == 4 && link_phi > 0) summands = pw_beta_z(y, eta, eta_z, link, link_phi);
    target += dot_product(weights, summands);
  }

  // Log-prior for scale
  if (prior_scale_for_dispersion > 0) 
    target += cauchy_lpdf(dispersion_unscaled | 0, 1);
<<<<<<< HEAD
  #include "priors_glm.stan"
  #include "priors_betareg.stan"
=======
  #include "priors_glm.stan" // increments target()
>>>>>>> c07d7577
  if (t > 0) decov_lp(z_b, z_T, rho, zeta, tau, 
                      regularization, delta, shape, t, p);
}
generated quantities {
  real alpha[has_intercept];
  real omega_int[has_intercept_z];
  real mean_PPD;
  vector[N] eta_z;
  mean_PPD = 0;
  // adjust betareg intercept 
  if (has_intercept_z == 1) {
    omega_int[1] = gamma_z[1] - dot_product(zbar, omega);
  }
  // make eta_z
  if (family == 4 && z_dim > 0 && link_phi > 0) {
    eta_z = betareg_z * omega;
  }
  else if (family == 4 && z_dim == 0 && has_intercept_z == 1){
    eta_z = rep_vector(0.0, N); 
  }
  // adjust eta_z according to links
  if (has_intercept_z == 1) {
    if (link_phi > 1) {
      omega_int[1] = omega_int[1] - min(eta_z);
      eta_z = eta_z - min(eta_z) + gamma_z[1];
    }
    else {
      eta_z = eta_z + gamma_z[1];
    }
  }
  else { // has_intercept_z == 0
    if (link_phi > 1) {
      eta_z = eta_z - min(eta_z) + dot_product(zbar, omega);
    }
    else {
      eta_z = eta_z + dot_product(zbar, omega);
    }
  }
  if (has_intercept == 1)
    if (dense_X) alpha[1] = gamma[1] - dot_product(xbar, beta);
    else alpha[1] = gamma[1];
  {
    #include "make_eta.stan" // defines eta
    if (t > 0) eta = eta + csr_matrix_times_vector(N, q, w, v, u, b);
    if (has_intercept == 1) {
      if ((family == 1 || link == 2) || (family == 4 && link != 5)) eta = eta + gamma[1];
      else if (family == 4 && link == 5) {
        real max_eta;
        max_eta = max(eta);
        alpha[1] = alpha[1] + max_eta;
        eta = eta - max_eta + gamma[1];
      }
      else {
        real min_eta;
        min_eta = min(eta);
        alpha[1] = alpha[1] - min_eta;
        eta = eta - min_eta + gamma[1];
      }
    }
    else {
      #include "eta_no_intercept.stan" // shifts eta
    }
    
    if (family == 1) {
      if (link > 1) eta = linkinv_gauss(eta, link);
      for (n in 1:N) mean_PPD = mean_PPD + normal_rng(eta[n], dispersion);
    }
    else if (family == 2) {
      if (link > 1) eta = linkinv_gamma(eta, link);
      for (n in 1:N) mean_PPD = mean_PPD + gamma_rng(dispersion, dispersion / eta[n]);
    }
    else if (family == 3) {
      if (link > 1) eta = linkinv_inv_gaussian(eta, link);
      for (n in 1:N) mean_PPD = mean_PPD + inv_gaussian_rng(eta[n], dispersion);
    }
    else if (family == 4 && link_phi == 0) { 
      eta = linkinv_beta(eta, link);
      for (n in 1:N) 
        mean_PPD = mean_PPD + beta_rng(eta[n] * dispersion, (1 - eta[n]) * dispersion);
    }
    else if (family == 4 && link_phi > 0) {
      eta = linkinv_beta(eta, link);
      eta_z = linkinv_beta_z(eta_z, link_phi);
      for (n in 1:N) 
        mean_PPD = mean_PPD + beta_rng(eta[n] * eta_z[n], (1 - eta[n]) * eta_z[n]);
    }
    mean_PPD = mean_PPD / N;
  }
}<|MERGE_RESOLUTION|>--- conflicted
+++ resolved
@@ -283,29 +283,20 @@
   #include "weights_offset.stan"  // declares has_weights, weights, has_offset, offset
   // declares prior_{mean, scale, df}, prior_{mean, scale, df}_for_intercept, prior_scale_for dispersion
   #include "hyperparameters.stan"
-<<<<<<< HEAD
-  #include "glmer_stuff.stan"
-  #include "glmer_stuff2.stan"
-  #include "data_betareg.stan"
-=======
   // declares t, p[t], l[t], q, len_theta_L, shape, scale, {len_}concentration, {len_}regularization
   #include "glmer_stuff.stan"  
   #include "glmer_stuff2.stan" // declares num_not_zero, w, v, u
->>>>>>> c07d7577
+  #include "data_betareg.stan"
 }
 transformed data {
   vector[N * (family == 3)] sqrt_y;
   vector[N * (family == 3)] log_y;
   real sum_log_y;
-<<<<<<< HEAD
   int<lower=0> hs_z;                  // for tdata_betareg.stan
   int<lower=0,upper=1> t_any_124_z;   // for tdata_betareg.stan
   int<lower=0,upper=1> t_all_124_z;   // for tdata_betareg.stan
-  #include "tdata_glm.stan"
+  #include "tdata_glm.stan"// defines hs, len_z_T, len_var_group, delta, pos, t_{any, all}_124
   #include "tdata_betareg.stan"
-=======
-  #include "tdata_glm.stan"// defines hs, len_z_T, len_var_group, delta, pos, t_{any, all}_124
->>>>>>> c07d7577
   if      (family == 1) sum_log_y = not_a_number();
   else if (family == 2) sum_log_y = sum(log(y));
   else if (family == 3) {
@@ -319,14 +310,9 @@
   else reject("unknown family");
 }
 parameters {
-<<<<<<< HEAD
-  real<lower=((family == 1 || link == 2) || (family) ? negative_infinity() : 0.0),
+  real<lower=(family == 1 || link == 2 ? negative_infinity() : 0.0), 
        upper=((family == 4 && link == 5) ? 0.0 : positive_infinity())> gamma[has_intercept];
-  #include "parameters_glm.stan"
-=======
-  real<lower=(family == 1 || link == 2 ? negative_infinity() : 0.0)> gamma[has_intercept];
   #include "parameters_glm.stan" // declares z_beta, global, local, z_b, z_T, rho, zeta, tau
->>>>>>> c07d7577
   real<lower=0> dispersion_unscaled; # interpretation depends on family!
   #include "parameters_betareg.stan"
   // vector[z_dim] omega;               // betareg parameters
@@ -334,12 +320,8 @@
 }
 transformed parameters {
   real dispersion;
-<<<<<<< HEAD
   vector[z_dim] omega;                  // for tparameters_betareg.stan
-  #include "tparameters_glm.stan"
-=======
   #include "tparameters_glm.stan" // defines beta, b, theta_L
->>>>>>> c07d7577
   if (prior_scale_for_dispersion > 0)
     dispersion =  prior_scale_for_dispersion * dispersion_unscaled; 
   else dispersion = dispersion_unscaled; 
@@ -351,12 +333,8 @@
   #include "tparameters_betareg.stan"
 }
 model {
-<<<<<<< HEAD
   vector[N] eta_z; // beta regression dispersion (linear) predictor
-  #include "make_eta.stan"
-=======
   #include "make_eta.stan" // defines eta
->>>>>>> c07d7577
   if (t > 0) eta = eta + csr_matrix_times_vector(N, q, w, v, u, b);
   if (has_intercept == 1) {
     if ((family == 1 || link == 2) || (family == 4 && link != 5)) eta = eta + gamma[1];
@@ -435,12 +413,8 @@
   // Log-prior for scale
   if (prior_scale_for_dispersion > 0) 
     target += cauchy_lpdf(dispersion_unscaled | 0, 1);
-<<<<<<< HEAD
-  #include "priors_glm.stan"
+  #include "priors_glm.stan" // increments target()
   #include "priors_betareg.stan"
-=======
-  #include "priors_glm.stan" // increments target()
->>>>>>> c07d7577
   if (t > 0) decov_lp(z_b, z_T, rho, zeta, tau, 
                       regularization, delta, shape, t, p);
 }
