--- conflicted
+++ resolved
@@ -140,16 +140,11 @@
 generated quantities {
   real alpha[has_intercept];
   real mean_PPD;
-<<<<<<< HEAD
-  if (has_intercept == 1) alpha[1] = gamma[1] - dot_product(xbar, beta);
+  if (has_intercept == 1) {
+    if (dense_X) alpha[1] = gamma[1] - dot_product(xbar, beta);
+    else alpha[1] = gamma[1];
+  }
   mean_PPD = 0;
-=======
-  if (has_intercept == 1) {
-    if (dense_X) alpha[1] <- gamma[1] - dot_product(xbar, beta);
-    else alpha[1] <- gamma[1];
-  }
-  mean_PPD <- 0;
->>>>>>> c2aed7ae
   {
     vector[N] nu;
     #include "make_eta.stan"
