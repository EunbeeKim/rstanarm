--- conflicted
+++ resolved
@@ -7,10 +7,6 @@
   real<lower=0> prior_mean_for_aux;
   vector<lower=0>[K] prior_df;
   real<lower=0> prior_df_for_intercept;
-<<<<<<< HEAD
-  real<lower=0> prior_df_for_dispersion;  
+  real<lower=0> prior_df_for_aux;  
   real<lower=0> global_prior_df;    // for hs prior only
-  real<lower=0> global_prior_scale; // for hs prior only
-=======
-  real<lower=0> prior_df_for_aux;
->>>>>>> 99f2d4c2
+  real<lower=0> global_prior_scale; // for hs prior only