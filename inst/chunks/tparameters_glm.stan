  vector[K] beta;
  vector[q] b;
  vector[len_theta_L] theta_L;
  if      (prior_dist == 0) beta = z_beta;
  else if (prior_dist == 1) beta = z_beta .* prior_scale + prior_mean;
  else if (prior_dist == 2) for (k in 1:K) {
    beta[k] = CFt(z_beta[k], prior_df[k]) * prior_scale[k] + prior_mean[k];
  }
<<<<<<< HEAD
  else if (prior_dist == 3) beta = hs_prior(z_beta, global, local);
  else if (prior_dist == 4) beta = hsplus_prior(z_beta, global, local);
  else if (prior_dist == 5) // laplace
    beta = prior_mean + prior_scale .* sqrt(2 * V[1]) .* z_beta;
  else if (prior_dist == 6) // lasso
    beta = prior_mean + one_over_lambda[1] * prior_scale .* sqrt(2 * V[1]) .* z_beta;
  else if (prior_dist == 7) { // product_normal
    int z_pos = 1;
    for (k in 1:K) {
      beta[k] = z_beta[z_pos];
      z_pos = z_pos + 1;
      for (n in 2:num_normals[k]) {
        beta[k] = beta[k] * z_beta[z_pos];
        z_pos = z_pos + 1;
      }
      beta[k] = beta[k] * prior_scale[k] ^ num_normals[k] + prior_mean[k];
    }
    if (z_pos != (rows(z_beta) + 1)) reject("wrong number of parameters");
=======
  else if (prior_dist == 3) {
    if (is_continuous == 1 && family == 1)
      beta = hs_prior(z_beta, global, local, global_prior_scale, aux);
    else beta = hs_prior(z_beta, global, local, global_prior_scale, 1);
  }
  else if (prior_dist == 4) {
    if (is_continuous == 1 && family == 1)
      beta = hsplus_prior(z_beta, global, local, global_prior_scale, aux);
    else beta = hsplus_prior(z_beta, global, local, global_prior_scale, 1);
>>>>>>> 76bbe90f
  }<|MERGE_RESOLUTION|>--- conflicted
+++ resolved
@@ -6,9 +6,15 @@
   else if (prior_dist == 2) for (k in 1:K) {
     beta[k] = CFt(z_beta[k], prior_df[k]) * prior_scale[k] + prior_mean[k];
   }
-<<<<<<< HEAD
-  else if (prior_dist == 3) beta = hs_prior(z_beta, global, local);
-  else if (prior_dist == 4) beta = hsplus_prior(z_beta, global, local);
+  else if (prior_dist == 3) {
+    if (is_continuous == 1 && family == 1)
+      beta = hs_prior(z_beta, global, local, global_prior_scale, aux);
+    else beta = hs_prior(z_beta, global, local, global_prior_scale, 1);
+  }
+  else if (prior_dist == 4) {
+    if (is_continuous == 1 && family == 1)
+      beta = hsplus_prior(z_beta, global, local, global_prior_scale, aux);
+    else beta = hsplus_prior(z_beta, global, local, global_prior_scale, 1);
   else if (prior_dist == 5) // laplace
     beta = prior_mean + prior_scale .* sqrt(2 * V[1]) .* z_beta;
   else if (prior_dist == 6) // lasso
@@ -24,16 +30,4 @@
       }
       beta[k] = beta[k] * prior_scale[k] ^ num_normals[k] + prior_mean[k];
     }
-    if (z_pos != (rows(z_beta) + 1)) reject("wrong number of parameters");
-=======
-  else if (prior_dist == 3) {
-    if (is_continuous == 1 && family == 1)
-      beta = hs_prior(z_beta, global, local, global_prior_scale, aux);
-    else beta = hs_prior(z_beta, global, local, global_prior_scale, 1);
-  }
-  else if (prior_dist == 4) {
-    if (is_continuous == 1 && family == 1)
-      beta = hsplus_prior(z_beta, global, local, global_prior_scale, aux);
-    else beta = hsplus_prior(z_beta, global, local, global_prior_scale, 1);
->>>>>>> 76bbe90f
   }