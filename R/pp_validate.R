# Part of the rstanarm package for estimating model parameters
# Copyright (C) 2016 Trustees of Columbia University
# Copyright (C) 2005 Samantha Cook
# 
# This program is free software; you can redistribute it and/or
# modify it under the terms of the GNU General Public License
# as published by the Free Software Foundation; either version 3
# of the License, or (at your option) any later version.
# 
# This program is distributed in the hope that it will be useful,
# but WITHOUT ANY WARRANTY; without even the implied warranty of
# MERCHANTABILITY or FITNESS FOR A PARTICULAR PURPOSE.  See the
# GNU General Public License for more details.
# 
# You should have received a copy of the GNU General Public License
# along with this program; if not, write to the Free Software
# Foundation, Inc., 51 Franklin Street, Fifth Floor, Boston, MA  02110-1301, USA.
#

#' Model validation via simulation
#' 
#' The \code{pp_validate} function is based on the methods described in
#' Cook, Gelman, and Rubin (2006) for validating software developed to fit
#' particular Bayesian models. Here we take the perspective that models 
#' themselves are software and thus it is useful to apply this validation 
#' approach to individual models.
#' 
#' @export
#' @templateVar stanregArg object
#' @template args-stanreg-object
#' @param nreps The number of replications to be performed. \code{nreps} must be
#'   sufficiently large so that the statistics described below in Details are 
#'   meaningful. Depending on the model and the size of the data, running 
#'   \code{pp_validate} may be slow. See also the Note section below for advice
#'   on avoiding numerical issues.
#' @param seed A seed passed to Stan to use when refitting the model.
#' @param ... Currently ignored.
#'   
#' @details 
#' We repeat \code{nreps} times the process of simulating parameters and data 
#' from the model and refitting the model to this simulated data. For each of
#' the \code{nreps} replications we do the following:
#' \enumerate{
#' \item Refit the model but \emph{without} conditioning on the data (setting 
#' \code{prior_PD=TRUE}), obtaining draws \eqn{\theta^{true}}{\theta_true} 
#' from the \emph{prior} distribution of the model parameters.
#' \item Given \eqn{\theta^{true}}{\theta_true}, simulate data \eqn{y^\ast}{y*} 
#' from the \emph{prior} predictive distribution (calling 
#' \code{\link{posterior_predict}} on the fitted model object obtained in step
#' 1).
#' \item Fit the model to the simulated outcome \eqn{y^\ast}{y*}, obtaining 
#' parameters \eqn{\theta^{post}}{\theta_post}.
#' }
#' For any individual parameter, the quantile of the "true" parameter value with
#' respect to its posterior distribution \emph{should} be uniformly distributed.
#' The validation procedure entails looking for deviations from uniformity by 
#' computing statistics for a test that the quantiles are uniformly distributed.
#' The absolute values of the computed  test statistics are plotted for batches 
#' of parameters (e.g., non-varying coefficients are grouped into a batch called
#' "beta", parameters that vary by group level are in batches named for the 
#' grouping variable, etc.). See Cook, Gelman, and Rubin (2006) for more details
#' on the validation procedure.
#' 
#' @note In order to make it through \code{nreps} replications without running 
#'   into numerical difficulties you may have to restrict the range for randomly
#'   generating initial values for parameters when you fit the \emph{original}
#'   model. With any of \pkg{rstanarm}'s modeling functions this can be done by
#'   specifying the optional argument \code{init_r} as some number less than the
#'   default of \eqn{2}.
#' 
#' @return A ggplot object that can be further customized using the 
#'   \pkg{ggplot2} package.
#' 
#' @references 
#' Cook, S., Gelman, A., and Rubin, D. 
#' (2006). Validation of software for Bayesian models using posterior quantiles.
#' \emph{Journal of Computational and Graphical Statistics}. 15(3), 675--692.
#' 
#' @seealso 
#' \code{\link[=pp_check.stanreg]{pp_check}} for graphical posterior predictive
#' checks and \code{\link{posterior_predict}} to draw from the posterior
#' predictive distribution.
#' 
#' \code{\link[bayesplot]{set_color_scheme}} to change the color scheme of the
#' plot.
#' 
#' @examples 
#' \dontrun{
#' if (!exists("example_model")) example(example_model) 
<<<<<<< HEAD
#' pp_validate(example_model, nreps = 2)
=======
#' try(pp_validate(example_model)) # fails with default seed / priors
>>>>>>> aa2ac382
#' }
#' 
#' @importFrom ggplot2 geom_point geom_segment scale_x_continuous element_line
#' 
pp_validate <- function(object, nreps = 20, seed = 12345, ...) {
  # based on Samantha Cook's BayesValidate::validate
  quant <- function(draws) {
    n <- length(draws)
    rank_theta <- c(1:n)[order(draws) == 1] - 1
    quants <- (rank_theta + 0.5) / n
    return(quants)
  }
  
  validate_stanreg_object(object)
  if (!used.sampling(object))
    STOP_sampling_only("pp_validate")
  if (nreps < 2)
    stop("'nreps' must be at least 2.")
  
  dims <- object$stanfit@par_dims[c("alpha", "beta", "b", "dispersion", "cutpoints")]
  dims <- dims[!sapply(dims, is.null)]
  dims <- sapply(dims, prod)
  dims <- dims[dims > 0]
  if ("b" %in% names(dims)) {
    mark <- which(names(dims) == "b")
    vals <- sapply(ranef(object), function(x) length(as.matrix(x)))
    dims <- append(dims, values = vals, after = mark)
    dims <- dims[-mark]
  }
  batches <- dims
  params_batch <- names(dims)
  num_batches <- length(batches)
  num_params <- sum(dims)
  batch_ind <- rep(0, num_batches + 1)
  plot_batch <- rep(1, batches[1])
  for (i in 1:num_batches) 
    batch_ind[i+1] <- batch_ind[i] + batches[i]
  for (i in 2:num_batches) 
    plot_batch <- c(plot_batch, rep(i, batches[i]))
  quantile_theta <- matrix(NA_real_, nrow = nreps, ncol = num_params + num_batches)
  post <- suppressWarnings(update(object, prior_PD = TRUE, seed = seed,
                                  warmup = 1000, iter = 1000 + 1, chains = nreps))
  post_mat <- as.matrix(post)
  data_mat <- posterior_predict(post)
  constant <- apply(data_mat, 1, FUN = function(x) all(duplicated(x)[-1L]))
  if (any(constant))
    stop("'pp_validate' cannot proceed because some simulated outcomes are constant. ",
         "Try again with better priors on the parameters.")
  y <- get_y(object)
  for (reps in 1:nreps) {
    theta_true <- post_mat[reps, ]
    data_rep <- data_mat[reps, ]
    mf <- model.frame(object)
    if (NCOL(mf[, 1]) == 2) { # binomial models
      new_f <- update.formula(formula(object), cbind(ynew_1s, ynew_0s) ~ .)
      ynew <- c(data_rep)
      mf2 <- data.frame(mf[, -1], ynew_1s = ynew, ynew_0s = rowSums(y) - ynew)
      mf <- get_all_vars(new_f, data = mf2)
    } else {
      new_f <- NULL
      if (is.factor(y)) 
        mf[, 1] <- factor(data_rep, levels = levels(y), ordered = is.ordered(y))
      else 
        mf[, 1] <- c(data_rep)
    }
    update_args <- nlist(object, data = mf, seed)
    if (!is.null(new_f))
      update_args$formula <- new_f
    theta_draws <- as.matrix(do.call("update", update_args))
    if (!is.null(batches)){
      for (i in 1:num_batches) {
        if (batches[i] > 1) {
          sel <- (batch_ind[i]+1):batch_ind[(i+1)]
          theta_draws <-  cbind(theta_draws, 
                                apply(theta_draws[, sel], 1, mean))
          theta_true <- c(theta_true, mean(theta_true[sel]))
        } else {
          theta_draws <- cbind(theta_draws, theta_draws[, (batch_ind[i]+1)])
          theta_true <- c(theta_true, theta_true[(batch_ind[i]+1)])
        }
      }
    }
    theta_draws <- rbind(theta_true, theta_draws)
    quantile_theta[reps, ] <- apply(theta_draws, 2, quant)
  }
  quantile_trans <- (apply(quantile_theta, 2, qnorm))^2
  q_trans <- apply(quantile_trans, 2, sum) 
  p_vals <- pchisq(q_trans, df = nreps, lower.tail = FALSE)
  z_stats <- abs(qnorm(p_vals))
  if (is.null(batches)) {
    adj_min_p <- num_params * min(p_vals)
  } else {
    z_batch <- z_stats[(num_params + 1):length(p_vals)]
    p_batch <- p_vals[(num_params + 1):length(p_vals)]
    adj_min_p <- num_batches * min(p_batch)
  }
  
  upper_lim <- max(max(z_stats + 1), 3.5)
  plotdata <- data.frame(x = z_batch, y = params_batch)
  
  scheme <- bayesplot::get_color_scheme()
  ggplot(plotdata, aes_string(x = "x", y = "y")) + 
    geom_segment(
      aes_string(x = "0", xend = "x", y = "y", yend = "y"), 
      color = scheme[["mid"]]
    ) +
    geom_point(
      size = 3,
      shape = 21,
      fill = scheme[["dark"]],
      color = scheme[["dark_highlight"]]
    ) +
    scale_x_continuous(limits = c(0, upper_lim), expand = c(0, 0)) + 
    xlab(expression("Absolute " * z[theta] * " Statistics")) + 
    bayesplot::theme_ppc(y_lab = FALSE) +
    theme(panel.grid.major.x = element_line(size = 0.1, color = "gray"))
}  <|MERGE_RESOLUTION|>--- conflicted
+++ resolved
@@ -1,101 +1,97 @@
 # Part of the rstanarm package for estimating model parameters
 # Copyright (C) 2016 Trustees of Columbia University
 # Copyright (C) 2005 Samantha Cook
-# 
+#
 # This program is free software; you can redistribute it and/or
 # modify it under the terms of the GNU General Public License
 # as published by the Free Software Foundation; either version 3
 # of the License, or (at your option) any later version.
-# 
+#
 # This program is distributed in the hope that it will be useful,
 # but WITHOUT ANY WARRANTY; without even the implied warranty of
 # MERCHANTABILITY or FITNESS FOR A PARTICULAR PURPOSE.  See the
 # GNU General Public License for more details.
-# 
+#
 # You should have received a copy of the GNU General Public License
 # along with this program; if not, write to the Free Software
 # Foundation, Inc., 51 Franklin Street, Fifth Floor, Boston, MA  02110-1301, USA.
 #
 
 #' Model validation via simulation
-#' 
+#'
 #' The \code{pp_validate} function is based on the methods described in
 #' Cook, Gelman, and Rubin (2006) for validating software developed to fit
-#' particular Bayesian models. Here we take the perspective that models 
-#' themselves are software and thus it is useful to apply this validation 
+#' particular Bayesian models. Here we take the perspective that models
+#' themselves are software and thus it is useful to apply this validation
 #' approach to individual models.
-#' 
+#'
 #' @export
 #' @templateVar stanregArg object
 #' @template args-stanreg-object
 #' @param nreps The number of replications to be performed. \code{nreps} must be
-#'   sufficiently large so that the statistics described below in Details are 
-#'   meaningful. Depending on the model and the size of the data, running 
+#'   sufficiently large so that the statistics described below in Details are
+#'   meaningful. Depending on the model and the size of the data, running
 #'   \code{pp_validate} may be slow. See also the Note section below for advice
 #'   on avoiding numerical issues.
 #' @param seed A seed passed to Stan to use when refitting the model.
 #' @param ... Currently ignored.
-#'   
-#' @details 
-#' We repeat \code{nreps} times the process of simulating parameters and data 
+#'
+#' @details
+#' We repeat \code{nreps} times the process of simulating parameters and data
 #' from the model and refitting the model to this simulated data. For each of
 #' the \code{nreps} replications we do the following:
 #' \enumerate{
-#' \item Refit the model but \emph{without} conditioning on the data (setting 
-#' \code{prior_PD=TRUE}), obtaining draws \eqn{\theta^{true}}{\theta_true} 
+#' \item Refit the model but \emph{without} conditioning on the data (setting
+#' \code{prior_PD=TRUE}), obtaining draws \eqn{\theta^{true}}{\theta_true}
 #' from the \emph{prior} distribution of the model parameters.
-#' \item Given \eqn{\theta^{true}}{\theta_true}, simulate data \eqn{y^\ast}{y*} 
-#' from the \emph{prior} predictive distribution (calling 
+#' \item Given \eqn{\theta^{true}}{\theta_true}, simulate data \eqn{y^\ast}{y*}
+#' from the \emph{prior} predictive distribution (calling
 #' \code{\link{posterior_predict}} on the fitted model object obtained in step
 #' 1).
-#' \item Fit the model to the simulated outcome \eqn{y^\ast}{y*}, obtaining 
+#' \item Fit the model to the simulated outcome \eqn{y^\ast}{y*}, obtaining
 #' parameters \eqn{\theta^{post}}{\theta_post}.
 #' }
 #' For any individual parameter, the quantile of the "true" parameter value with
 #' respect to its posterior distribution \emph{should} be uniformly distributed.
-#' The validation procedure entails looking for deviations from uniformity by 
+#' The validation procedure entails looking for deviations from uniformity by
 #' computing statistics for a test that the quantiles are uniformly distributed.
-#' The absolute values of the computed  test statistics are plotted for batches 
+#' The absolute values of the computed  test statistics are plotted for batches
 #' of parameters (e.g., non-varying coefficients are grouped into a batch called
-#' "beta", parameters that vary by group level are in batches named for the 
+#' "beta", parameters that vary by group level are in batches named for the
 #' grouping variable, etc.). See Cook, Gelman, and Rubin (2006) for more details
 #' on the validation procedure.
-#' 
-#' @note In order to make it through \code{nreps} replications without running 
+#'
+#' @note In order to make it through \code{nreps} replications without running
 #'   into numerical difficulties you may have to restrict the range for randomly
 #'   generating initial values for parameters when you fit the \emph{original}
 #'   model. With any of \pkg{rstanarm}'s modeling functions this can be done by
 #'   specifying the optional argument \code{init_r} as some number less than the
 #'   default of \eqn{2}.
-#' 
-#' @return A ggplot object that can be further customized using the 
+#'
+#' @return A ggplot object that can be further customized using the
 #'   \pkg{ggplot2} package.
-#' 
-#' @references 
-#' Cook, S., Gelman, A., and Rubin, D. 
+#'
+#' @references
+#' Cook, S., Gelman, A., and Rubin, D.
 #' (2006). Validation of software for Bayesian models using posterior quantiles.
 #' \emph{Journal of Computational and Graphical Statistics}. 15(3), 675--692.
-#' 
-#' @seealso 
+#'
+#' @seealso
 #' \code{\link[=pp_check.stanreg]{pp_check}} for graphical posterior predictive
 #' checks and \code{\link{posterior_predict}} to draw from the posterior
 #' predictive distribution.
-#' 
+#'
 #' \code{\link[bayesplot]{set_color_scheme}} to change the color scheme of the
 #' plot.
-#' 
-#' @examples 
+#'
+#' @examples
 #' \dontrun{
-#' if (!exists("example_model")) example(example_model) 
-<<<<<<< HEAD
-#' pp_validate(example_model, nreps = 2)
-=======
+#' if (!exists("example_model")) example(example_model)
 #' try(pp_validate(example_model)) # fails with default seed / priors
->>>>>>> aa2ac382
 #' }
-#' 
+#'
 #' @importFrom ggplot2 geom_point geom_segment scale_x_continuous element_line
-#' 
+#'
 pp_validate <- function(object, nreps = 20, seed = 12345, ...) {
   # based on Samantha Cook's BayesValidate::validate
   quant <- function(draws) {
@@ -104,13 +100,13 @@
     quants <- (rank_theta + 0.5) / n
     return(quants)
   }
-  
+
   validate_stanreg_object(object)
   if (!used.sampling(object))
     STOP_sampling_only("pp_validate")
   if (nreps < 2)
     stop("'nreps' must be at least 2.")
-  
+
   dims <- object$stanfit@par_dims[c("alpha", "beta", "b", "dispersion", "cutpoints")]
   dims <- dims[!sapply(dims, is.null)]
   dims <- sapply(dims, prod)
@@ -127,9 +123,9 @@
   num_params <- sum(dims)
   batch_ind <- rep(0, num_batches + 1)
   plot_batch <- rep(1, batches[1])
-  for (i in 1:num_batches) 
+  for (i in 1:num_batches)
     batch_ind[i+1] <- batch_ind[i] + batches[i]
-  for (i in 2:num_batches) 
+  for (i in 2:num_batches)
     plot_batch <- c(plot_batch, rep(i, batches[i]))
   quantile_theta <- matrix(NA_real_, nrow = nreps, ncol = num_params + num_batches)
   post <- suppressWarnings(update(object, prior_PD = TRUE, seed = seed,
@@ -152,9 +148,9 @@
       mf <- get_all_vars(new_f, data = mf2)
     } else {
       new_f <- NULL
-      if (is.factor(y)) 
+      if (is.factor(y))
         mf[, 1] <- factor(data_rep, levels = levels(y), ordered = is.ordered(y))
-      else 
+      else
         mf[, 1] <- c(data_rep)
     }
     update_args <- nlist(object, data = mf, seed)
@@ -165,7 +161,7 @@
       for (i in 1:num_batches) {
         if (batches[i] > 1) {
           sel <- (batch_ind[i]+1):batch_ind[(i+1)]
-          theta_draws <-  cbind(theta_draws, 
+          theta_draws <-  cbind(theta_draws,
                                 apply(theta_draws[, sel], 1, mean))
           theta_true <- c(theta_true, mean(theta_true[sel]))
         } else {
@@ -178,7 +174,7 @@
     quantile_theta[reps, ] <- apply(theta_draws, 2, quant)
   }
   quantile_trans <- (apply(quantile_theta, 2, qnorm))^2
-  q_trans <- apply(quantile_trans, 2, sum) 
+  q_trans <- apply(quantile_trans, 2, sum)
   p_vals <- pchisq(q_trans, df = nreps, lower.tail = FALSE)
   z_stats <- abs(qnorm(p_vals))
   if (is.null(batches)) {
@@ -188,14 +184,14 @@
     p_batch <- p_vals[(num_params + 1):length(p_vals)]
     adj_min_p <- num_batches * min(p_batch)
   }
-  
+
   upper_lim <- max(max(z_stats + 1), 3.5)
   plotdata <- data.frame(x = z_batch, y = params_batch)
-  
+
   scheme <- bayesplot::get_color_scheme()
-  ggplot(plotdata, aes_string(x = "x", y = "y")) + 
+  ggplot(plotdata, aes_string(x = "x", y = "y")) +
     geom_segment(
-      aes_string(x = "0", xend = "x", y = "y", yend = "y"), 
+      aes_string(x = "0", xend = "x", y = "y", yend = "y"),
       color = scheme[["mid"]]
     ) +
     geom_point(
@@ -204,8 +200,8 @@
       fill = scheme[["dark"]],
       color = scheme[["dark_highlight"]]
     ) +
-    scale_x_continuous(limits = c(0, upper_lim), expand = c(0, 0)) + 
-    xlab(expression("Absolute " * z[theta] * " Statistics")) + 
+    scale_x_continuous(limits = c(0, upper_lim), expand = c(0, 0)) +
+    xlab(expression("Absolute " * z[theta] * " Statistics")) +
     bayesplot::theme_ppc(y_lab = FALSE) +
     theme(panel.grid.major.x = element_line(size = 0.1, color = "gray"))
-}  +}