--- conflicted
+++ resolved
@@ -1,6 +1,5 @@
 # Part of the rstanarm package for estimating model parameters
 # Copyright (C) 2015, 2016 Trustees of Columbia University
-# Copyright (C) 2005 Samantha Cook
 # 
 # This program is free software; you can redistribute it and/or
 # modify it under the terms of the GNU General Public License
@@ -466,184 +465,4 @@
   }
   
   graph + pp_check_theme(no_y = FALSE)
-<<<<<<< HEAD
-}
-
-
-# pp_check_refit <- function(object, n = 1, ...) { # nocov start
-#   message("Refitting model using y = yrep...\n")
-#   yrep <- as.vector(posterior_predict(object, draws = 1))
-#   mf <- model.frame(object)
-#   if (is(object, "polr")) fam <- "polr"
-#   else fam <- object$family$family
-#   
-#   if (!is.binomial(fam)) {
-#     if (is(object, "polr"))
-#       yrep <- factor(yrep, labels = levels(get_y(object)), ordered = TRUE)
-#     mf[[1]] <- yrep
-#     refit <- update(object, data = mf)
-#   }
-#   else {
-#     y <- get_y(object)
-#     if (NCOL(y) == 2) {
-#       new_f <- update.formula(formula(object), cbind(yrep_1s, yrep_0s) ~ .)
-#       mf2 <- data.frame(yrep_1s = yrep, yrep_0s = rowSums(y) - yrep, mf[, -1])
-#       refit <- update(object, formula = new_f, 
-#                       data = get_all_vars(new_f, data = mf2))
-#     } 
-#     else {
-#       if (NCOL(y) == 1 && !all(y %in% c(0, 1)))
-#         yrep <- yrep / object$weights
-#       mf[[1]] <- yrep
-#       refit <- update(object, data = mf)
-#     }
-#   }
-#   
-#   pp1 <- posterior_predict(object, draws = n)
-#   pp2 <- posterior_predict(refit, draws = n)
-#   if (is.binomial(fam)) {
-#     if (NCOL(y) == 2) {
-#       trials <- rowSums(y)
-#       pp1 <- sweep(pp1, 2, trials, "/")
-#       pp2 <- sweep(pp2, 2, trials, "/")
-#     }
-#   }
-#   varying <- list(1:ncol(pp1))
-#   pp1 <- reshape(as.data.frame(pp1), direction = "long", v.names = "value", 
-#                  varying = varying)[, c("value", "id")]
-#   pp2 <- reshape(as.data.frame(pp2), direction = "long", v.names = "value", 
-#                  varying = varying)[, c("value", "id")]
-#   dat <- cbind(rbind(pp1, pp2), 
-#                model = rep(c("Model", "Checking model"), each = nrow(pp1)))
-#   
-#   defaults <- list(size = 0.2)
-#   geom_args <- set_geom_args(defaults, ...)
-#   geom_args$mapping <- aes_string(y = "..density..")
-#   clr_vals <- c("black", .PP_FILL)
-#   base <- ggplot(dat, aes_string(x = 'value', fill = "model", color = "model"))
-#   graph <- base +
-#     do.call("geom_histogram", geom_args) + 
-#     scale_fill_manual("", values = clr_vals) +
-#     scale_color_manual("", values = clr_vals) + 
-#     facet_grid(model ~ id, scales = "fixed") + 
-#     xlab("yrep")
-#   thm <- pp_check_theme() %+replace%
-#     theme(strip.text = element_blank(), legend.position = "right")
-#   
-#   return(graph + thm)
-# } # nocov end
-
-pp_check_validate0 <- function(object, nreps, seed = 12345, ...) {
-  gp <- function(generate.param.inputs) {
-    as.matrix(update(generate.param.inputs, prior_PD = TRUE, 
-              warmup = 1000, iter = 1000 + 1, chains = 1, seed = seed))
-  }
-  gd <- function(theta.true, generate.data.inputs) {
-    posterior_predict(update(generate.data.inputs, prior_PD = TRUE, 
-                      warmup = 1000, iter = 1000 + 1, chains = 1, seed = seed))
-  }
-  ad <- function(data.rep,theta.true, analyze.data.inputs) {
-    mf <- model.frame(analyze.data.inputs)
-    if (NCOL(mf[,1]) == 2) { # binomial models
-      mf[,1] <- c(data.rep)
-      colnames(mf)[1] <- colnames(get_y(analyze.data.inputs))[1]
-    }
-    else mf[,1] <- c(data.rep)
-    as.matrix(update(analyze.data.inputs, data = mf, seed = seed))
-  }
-  dims <- object$stanfit@par_dims[c("alpha", "beta", "b", "dispersion")]
-  dims <- dims[!sapply(dims, is.null)]
-  dims <- sapply(dims, prod)
-  dims <- dims[dims > 0]
-  if ("b" %in% names(dims)) {
-    mark <- which(names(dims) == "b")
-    dims <- append(dims, values = sapply(ranef(object), function(x) length(c(x))), 
-                   after = mark)
-    dims <- dims[-mark]
-  }
-  BayesValidate::validate(gp, object, gd, object, ad, object, 
-                          n.rep = nreps, n.batch = dims, params.batch = names(dims))
-}
-
-pp_check_validate <- function(object, n.reps, seed = 12345, ...) {
-  # This basically copies Samantha Cook's BayesValidate::validate
-  quant <- function (draws) {
-    n <- length(draws)
-    rank.theta <- c(1:n)[order(draws)==1] - 1
-    quantile.theta <- (rank.theta +.5) / n
-    return(quantile.theta)
-  }
-  
-  dims <- object$stanfit@par_dims[c("alpha", "beta", "b", "dispersion")]
-  dims <- dims[!sapply(dims, is.null)]
-  dims <- sapply(dims, prod)
-  dims <- dims[dims > 0]
-  if ("b" %in% names(dims)) {
-    mark <- which(names(dims) == "b")
-    dims <- append(dims, values = sapply(ranef(object), function(x) length(c(x))), 
-                   after = mark)
-    dims <- dims[-mark]
-  }
-  n.batch <- dims
-  params.batch <- names(dims)
-  num.batches <- length(n.batch)
-  n.param <- sum(dims)
-  batch.ind <- rep(0,(num.batches+1))
-  for(i in 1:num.batches) batch.ind[(i+1)] <- batch.ind[i] + n.batch[i]
-  plot.batch <- rep(1, n.batch[1])
-  for(i in 2:num.batches) plot.batch <- c(plot.batch, rep(i, n.batch[i]))
-  quantile.theta <- matrix(NA_real_, nrow = n.reps, ncol = n.param + num.batches)
-  for (reps in 1:n.reps) {
-    post <- update(object, prior_PD = TRUE, 
-                   warmup = 1000, iter = 1000 + 1, chains = 1, seed = seed)
-    theta.true <- as.matrix(post)
-    data.rep <- posterior_predict(post)
-    mf <- model.frame(object)
-    if (NCOL(mf[,1]) == 2) { # binomial models
-      mf[,1] <- c(data.rep)
-      colnames(mf)[1] <- colnames(get_y(object))[1]
-    }
-    else mf[,1] <- c(data.rep)
-    theta.draws <- as.matrix(update(object, data = mf, seed = seed))
-    if(!is.null(n.batch)){
-      for(i in 1:num.batches) {
-        if(n.batch[i] > 1){
-          theta.draws <- cbind(theta.draws,
-                               apply(theta.draws[,(batch.ind[i]+1):batch.ind[(i+1)]],
-                                     1,mean))
-          theta.true <- c(theta.true,
-                          mean(theta.true[(batch.ind[i]+1):batch.ind[(i+1)]]))
-        } else {
-          theta.draws <- cbind(theta.draws,theta.draws[,(batch.ind[i]+1)])
-          theta.true <- c(theta.true, theta.true[(batch.ind[i]+1)])
-        }
-      }
-    }
-    theta.draws <- rbind(theta.true, theta.draws)
-    quantile.theta[reps, ] <- apply( theta.draws, 2, quant )
-  }
-  quantile.trans <- (apply(quantile.theta, 2, qnorm))^2
-  q.trans <- apply(quantile.trans, 2, sum)
-  p.vals <- pchisq(q.trans, df=n.reps, lower.tail=FALSE)
-  z.stats <- abs(qnorm(p.vals))
-  if (is.null(n.batch)) {
-    adj.min.p <- n.param * min(p.vals)
-  }
-  else {
-    z.batch <- z.stats[(n.param + 1):length(p.vals)]
-    p.batch <- p.vals[(n.param + 1):length(p.vals)]
-    adj.min.p <- num.batches * min(p.batch)
-  }
-  if(is.null(n.batch)){
-    return(list(p.vals = p.vals, adj.min.p = adj.min.p))} else {
-      
-      if(length(z.batch)==n.param)
-        return(list(p.batch = p.batch, adj.min.p = adj.min.p)) else 
-          return(list(p.vals = p.vals[1:n.param], p.batch = p.batch, 
-                      adj.min.p = adj.min.p))
-    }
-}
-  
-=======
-}
->>>>>>> a8c2a831
+}