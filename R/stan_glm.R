--- conflicted
+++ resolved
@@ -144,10 +144,7 @@
     prior.options <- list(scaled = FALSE, prior.scale.for.dispersion = Inf)
   }
   algorithm <- match.arg(algorithm)
-<<<<<<< HEAD
-  
-=======
->>>>>>> 216df5a0
+
   stanfit <- stan_glm.fit(x = X, y = Y, weights = weights, start = start, 
                           offset = offset, family = family, 
                           prior.dist = prior$dist,
