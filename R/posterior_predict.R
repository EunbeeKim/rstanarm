# Part of the rstanarm package for estimating model parameters
# Copyright (C) 2015, 2016 Trustees of Columbia University
#
# This program is free software; you can redistribute it and/or
# modify it under the terms of the GNU General Public License
# as published by the Free Software Foundation; either version 3
# of the License, or (at your option) any later version.
#
# This program is distributed in the hope that it will be useful,
# but WITHOUT ANY WARRANTY; without even the implied warranty of
# MERCHANTABILITY or FITNESS FOR A PARTICULAR PURPOSE.  See the
# GNU General Public License for more details.
#
# You should have received a copy of the GNU General Public License
# along with this program; if not, write to the Free Software
# Foundation, Inc., 51 Franklin Street, Fifth Floor, Boston, MA  02110-1301, USA.

#' Draw from posterior predictive distribution
#'
#' The posterior predictive distribution is the distribution of the outcome
#' implied by the model after using the observed data to update our beliefs
#' about the unknown parameters in the model. Simulating data from the posterior
#' predictive distribution using the observed predictors is useful for checking
#' the fit of the model. Drawing from the posterior predictive distribution at
#' interesting values of the predictors also lets us visualize how a
#' manipulation of a predictor affects (a function of) the outcome(s). With new
#' observations of predictor variables we can use the posterior predictive
#' distribution to generate predicted outcomes.
#'
#' @aliases posterior_predict
#' @export
#'
#' @templateVar stanregArg object
#' @template args-stanreg-object
#' @template args-dots-ignored
#' @param newdata Optionally, a data frame in which to look for variables with
#'   which to predict. If omitted, the model matrix is used. If \code{newdata}
#'   is provided and any variables were transformed (e.g. rescaled) in the data
#'   used to fit the model, then these variables must also be transformed in
#'   \code{newdata}. This only applies if variables were transformed before
#'   passing the data to one of the modeling functions and \emph{not} if
#'   transformations were specified inside the model formula. Also see the Note
#'   section below for a note about using the \code{newdata} argument with with
#'   binomial models.
#' @param draws An integer indicating the number of draws to return. The default
#'   and maximum number of draws is the size of the posterior sample.
#' @param re.form If \code{object} contains \code{\link[=stan_glmer]{group-level}}
#'   parameters, a formula indicating which group-level parameters to
#'   condition on when making predictions. \code{re.form} is specified in the
#'   same form as for \code{\link[lme4]{predict.merMod}}. The default,
#'   \code{NULL}, indicates that all estimated group-level parameters are
#'   conditioned on. To refrain from conditioning on any group-level parameters,
#'   specify \code{NA} or \code{~0}. The \code{newdata} argument may include new
#'   \emph{levels} of the grouping factors that were specified when the model
#'   was estimated, in which case the resulting posterior predictions
#'   marginalize over the relevant variables.
#' @param fun An optional function to apply to the results. \code{fun} is found
#'   by a call to \code{\link{match.fun}} and so can be specified as a function
#'   object, a string naming a function, etc.
#' @param seed An optional \code{\link[=set.seed]{seed}} to use.
#' @param offset A vector of offsets. Only required if \code{newdata} is
#'   specified and an \code{offset} argument was specified when fitting the
#'   model.
#'
#' @return A \code{draws} by \code{nrow(newdata)} matrix of simulations from the
#'   posterior predictive distribution. Each row of the matrix is a vector of 
#'   predictions generated using a single draw of the model parameters from the 
#'   posterior distribution. The returned matrix will also have class
#'   \code{"ppd"} to indicate it contains draws from the posterior predictive
#'   distribution.
#'
#' @note For binomial models with a number of trials greater than one (i.e., not
#'   Bernoulli models), if \code{newdata} is specified then it must include all
#'   variables needed for computing the number of binomial trials to use for the
#'   predictions. For example if the left-hand side of the model formula is
#'   \code{cbind(successes, failures)} then both \code{successes} and
#'   \code{failures} must be in \code{newdata}. The particular values of
#'   \code{successes} and \code{failures} in \code{newdata} do not matter so
#'   long as their sum is the desired number of trials. If the left-hand side of
#'   the model formula were \code{cbind(successes, trials - successes)} then
#'   both \code{trials} and \code{successes} would need to be in \code{newdata},
#'   probably with \code{successes} set to \code{0} and \code{trials} specifying
#'   the number of trials. See the Examples section below and the
#'   \emph{How to Use the rstanarm Package} for examples.
<<<<<<< HEAD
#' 
#' @seealso \code{\link[=pp_check.stanreg]{pp_check}} for graphical posterior
#'   predictive checks. Examples of posterior predictive checking can also be
#'   found in the \pkg{rstanarm} vignettes and demos.
#'   
=======
#'
#' @seealso
#' \code{\link{pp_check}} for graphical posterior predictive checks.
#' Examples of posterior predictive checking can also be found in the
#' \pkg{rstanarm} vignettes and demos.
#'
#' \code{\link{predictive_error}} and \code{\link{predictive_interval}}.
#'
>>>>>>> 68570618
#' @examples
#' if (!exists("example_model")) example(example_model)
#' yrep <- posterior_predict(example_model)
#' table(yrep)
#'
#' \donttest{
#' # Using newdata
#' counts <- c(18,17,15,20,10,20,25,13,12)
#' outcome <- gl(3,1,9)
#' treatment <- gl(3,3)
#' fit3 <- stan_glm(counts ~ outcome + treatment, family = poisson(link="log"),
#'                 prior = normal(0, 1), prior_intercept = normal(0, 5))
#' nd <- data.frame(treatment = factor(rep(1,3)), outcome = factor(1:3))
#' ytilde <- posterior_predict(fit3, nd, draws = 500)
#' print(dim(ytilde))  # 500 by 3 matrix (draws by nrow(nd))
#' ytilde <- data.frame(count = c(ytilde),
#'                      outcome = rep(nd$outcome, each = 500))
#' ggplot2::ggplot(ytilde, ggplot2::aes(x=outcome, y=count)) +
#'   ggplot2::geom_boxplot() +
#'   ggplot2::ylab("predicted count")
#'
#'
#' # Using newdata with a binomial model.
#' # example_model is binomial so we need to set
#' # the number of trials to use for prediction.
#' # This could be a different number for each
#' # row of newdata or the same for all rows.
#' # Here we'll use the same value for all.
#' nd <- lme4::cbpp
#' print(formula(example_model))  # cbind(incidence, size - incidence) ~ ...
#' nd$size <- max(nd$size) + 1L   # number of trials
#' nd$incidence <- 0  # set to 0 so size - incidence = number of trials
#' ytilde <- posterior_predict(example_model, newdata = nd)
#'
#'
#' # Using fun argument to transform predictions
#' mtcars2 <- mtcars
#' mtcars2$log_mpg <- log(mtcars2$mpg)
#' fit <- stan_glm(log_mpg ~ wt, data = mtcars2)
#' ytilde <- posterior_predict(fit, fun = exp)
#' }
#'
posterior_predict.stanreg <- function(object, newdata = NULL, draws = NULL,
                                      re.form = NULL, fun = NULL, seed = NULL,
                                      offset = NULL, ...) {
  if (used.optimizing(object))
    STOP_not_optimizing("posterior_predict")
  if (!is.null(seed))
    set.seed(seed)
  if (!is.null(fun))
    fun <- match.fun(fun)
  if (!is.null(newdata)) {
    if ("gam" %in% names(object))
      stop("'posterior_predict' with 'newdata' not yet supported ",
           "for models estimated via 'stan_gamm4'.")
    newdata <- as.data.frame(newdata)
    if (any(is.na(newdata)))
      stop("Currently NAs are not allowed in 'newdata'.")
  }
  dat <-
    pp_data(object,
            newdata = newdata,
            re.form = re.form,
            offset = offset,
            ...)
  if (is_scobit(object)) {
    data <- pp_eta(object, dat, NULL)
    if (!is.null(draws)) {
      S <- posterior_sample_size(object)
      if (draws > S) {
        err <- paste0("'draws' should be <= posterior sample size (",
                      S, ").")
        stop(err)
      }
      samp <- sample(S, draws)
      data$eta <- data$eta[samp, , drop = FALSE]
      ppargs <- pp_args(object, data)
      ppargs$alpha <- ppargs$alpha[samp]
    }
    else ppargs <- pp_args(object, data)
  }
  else ppargs <- pp_args(object, data = pp_eta(object, dat, draws))
  if (!is(object, "polr") && is.binomial(family(object)$family))
    ppargs$trials <- pp_binomial_trials(object, newdata)

  ppfun <- pp_fun(object)
  ytilde <- do.call(ppfun, ppargs)
  if (!is.null(newdata) && nrow(newdata) == 1L)
    ytilde <- t(ytilde)
  if (!is.null(fun))
    ytilde <- do.call(fun, list(ytilde))
  if (is(object, "polr") && !is_scobit(object))
    ytilde <- matrix(levels(get_y(object))[ytilde], nrow(ytilde), ncol(ytilde))
  
  structure(ytilde, class = c("ppd", class(ytilde)))
}


# functions to draw from the various posterior predictive distributions
pp_fun <- function(object) {
  suffix <- if (is(object, "polr")) "polr" else family(object)$family
  get(paste0(".pp_", suffix), mode = "function")
}

.pp_gaussian <- function(mu, sigma) {
  t(sapply(1:nrow(mu), function(s) {
    rnorm(ncol(mu), mu[s,], sigma[s])
  }))
}
.pp_binomial <- function(mu, trials) {
  t(sapply(1:nrow(mu), function(s) {
    rbinom(ncol(mu), size = trials, prob = mu[s, ])
  }))
}
.pp_poisson <- function(mu) {
  t(sapply(1:nrow(mu), function(s) {
    rpois(ncol(mu), mu[s, ])
  }))
}
.pp_neg_binomial_2 <- function(mu, size) {
  t(sapply(1:nrow(mu), function(s) {
    rnbinom(ncol(mu), size = size[s], mu = mu[s, ])
  }))
}
.pp_Gamma <- function(mu, shape) {
  t(sapply(1:nrow(mu), function(s) {
    rgamma(ncol(mu), shape = shape[s], rate = shape[s] / mu[s, ])
  }))
}
.rinvGauss <- function(n, mu, lambda) {
  # draw from inverse gaussian distribution
  mu2 <- mu^2
  y <- rnorm(n)^2
  z <- runif(n)
  tmp <- (mu2 * y - mu * sqrt(4 * mu * lambda * y + mu2 * y^2))
  x <- mu + tmp / (2 * lambda)
  ifelse(z <= (mu / (mu + x)), x, mu2 / x)
}
.pp_inverse.gaussian <- function(mu, lambda) {
  t(sapply(1:nrow(mu), function(s) {
    .rinvGauss(ncol(mu), mu = mu[s,], lambda = lambda[s])
  }))
}
.pp_polr <- function(eta, zeta, linkinv, alpha = NULL) {
  n <- ncol(eta)
  q <- ncol(zeta)
  if (!is.null(alpha)) {
    pr <- linkinv(eta)^alpha
    if (NROW(eta) == 1) {
      pr <- matrix(pr, nrow = 1)
    }
    t(sapply(1:NROW(eta), FUN = function(s) {
      rbinom(NCOL(eta), size = 1, prob = pr[s, ])
    }))
  } else {
    t(sapply(1:NROW(eta), FUN = function(s) {
      tmp <- matrix(zeta[s, ], n, q, byrow = TRUE) - eta[s, ]
      cumpr <- matrix(linkinv(tmp), , q)
      fitted <- t(apply(cumpr, 1L, function(x) diff(c(0, x, 1))))
      apply(fitted, 1, function(p) which(rmultinom(1, 1, p) == 1))
    }))
  }
}


# create list of arguments to pass to the function returned by pp_fun
#
# @param object stanreg object
# @data output from pp_eta (named list with eta and stanmat)
# @return named list
pp_args <- function(object, data) {
  stanmat <- data$stanmat
  eta <- data$eta
  stopifnot(is.stanreg(object), is.matrix(stanmat))
  inverse_link <- linkinv(object)
  if (is(object, "polr")) {
    zeta <- stanmat[, grep("|", colnames(stanmat), value = TRUE, fixed = TRUE)]
    args <- nlist(eta, zeta, linkinv = inverse_link)
    if ("alpha" %in% colnames(stanmat))
      args$alpha <- stanmat[, "alpha"]
    return(args)
  }

  args <- list(mu = inverse_link(eta))
  famname <- family(object)$family
  if (is.gaussian(famname)) {
    args$sigma <- stanmat[, "sigma"]
  } else if (is.gamma(famname)) {
    args$shape <- stanmat[, "shape"]
  } else if (is.ig(famname)) {
    args$lambda <- stanmat[, "lambda"]
  } else if (is.nb(famname)) {
    args$size <- stanmat[, "overdispersion"]
  }
  args
}

# create eta and stanmat (matrix of posterior draws)
#
# @param object stanreg object
# @param data output from pp_data()
# @param draws number of draws
# @return linear predictor "eta" and matrix of posterior draws stanmat"
pp_eta <- function(object, data, draws = NULL) {
  x <- data$x
  S <- posterior_sample_size(object)
  if (is.null(draws))
    draws <- S
  if (draws > S) {
    err <- paste0("'draws' should be <= posterior sample size (",
                  S, ").")
    stop(err)
  }
  some_draws <- isTRUE(draws < S)
  if (some_draws)
    samp <- sample(S, draws)
  if (is.null(data$Zt)) {
    stanmat <- as.matrix.stanreg(object)
    beta <- stanmat[, seq_len(ncol(x)), drop = FALSE]
    if (some_draws)
      beta <- beta[samp, , drop = FALSE]
    eta <- linear_predictor(beta, x, data$offset)
  } else {
    stanmat <- as.matrix(object$stanfit)
    beta <- stanmat[, seq_len(ncol(x)), drop = FALSE]
    if (some_draws)
      beta <- beta[samp, , drop = FALSE]
    eta <- linear_predictor(beta, x, data$offset)
    b <- stanmat[, grepl("^b\\[", colnames(stanmat)), drop = FALSE]
    if (some_draws)
      b <- b[samp, , drop = FALSE]
    if (is.null(data$Z_names)) {
      b <- b[, !grepl("_NEW_", colnames(b), fixed = TRUE), drop = FALSE]
    } else {
      b <- pp_b_ord(b, data$Z_names)
    }
    eta <- eta + as.matrix(b %*% data$Zt)
  }
  nlist(eta, stanmat)
}

pp_b_ord <- function(b, Z_names) {
  ord <- sapply(Z_names, FUN = function(x) {
    m <- grep(paste0("b[", x, "]"), colnames(b), fixed = TRUE)
    len <- length(m)
    if (len == 1)
      return(m)
    if (len > 1)
      stop("multiple matches bug")
    m <- grep(paste0("b[", sub(" (.*):.*$", " \\1:_NEW_\\1", x), "]"),
              colnames(b), fixed = TRUE)
    if (len == 1)
      return(m)
    if (len > 1)
      stop("multiple matches bug")
    x <- strsplit(x, split = ":", fixed = TRUE)[[1]]
    stem <- strsplit(x[[1]], split = " ", fixed = TRUE)[[1]]
    x <- paste(x[1], x[2], paste0("_NEW_", stem[2]), x[2], sep = ":")
    m <- grep(paste0("b[", x, "]"), colnames(b), fixed = TRUE)
    len <- length(m)
    if (len == 1)
      return(m)
    if (len > 1)
      stop("multiple matches bug")
    x <- paste(paste(stem[1], stem[2]), paste0("_NEW_", stem[2]), sep = ":")
    m <- grep(paste0("b[", x, "]"), colnames(b), fixed = TRUE)
    len <- length(m)
    if (len == 1)
      return(m)
    if (len > 1)
      stop("multiple matches bug")
    stop("no matches bug")
  })
  b[, ord, drop = FALSE]
}

# Number of trials for binomial models
pp_binomial_trials <- function(object, newdata = NULL) {
  y <- if (is.null(newdata))
    get_y(object) else eval(formula(object)[[2L]], newdata)
  if (NCOL(y) == 2L)
    return(rowSums(y))
  rep(1, NROW(y))
}<|MERGE_RESOLUTION|>--- conflicted
+++ resolved
@@ -82,22 +82,13 @@
 #'   probably with \code{successes} set to \code{0} and \code{trials} specifying
 #'   the number of trials. See the Examples section below and the
 #'   \emph{How to Use the rstanarm Package} for examples.
-<<<<<<< HEAD
-#' 
-#' @seealso \code{\link[=pp_check.stanreg]{pp_check}} for graphical posterior
-#'   predictive checks. Examples of posterior predictive checking can also be
-#'   found in the \pkg{rstanarm} vignettes and demos.
 #'   
-=======
-#'
-#' @seealso
-#' \code{\link{pp_check}} for graphical posterior predictive checks.
-#' Examples of posterior predictive checking can also be found in the
-#' \pkg{rstanarm} vignettes and demos.
+#' @seealso \code{\link{pp_check}} for graphical posterior predictive checks.
+#'   Examples of posterior predictive checking can also be found in the
+#'   \pkg{rstanarm} vignettes and demos.
 #'
 #' \code{\link{predictive_error}} and \code{\link{predictive_interval}}.
 #'
->>>>>>> 68570618
 #' @examples
 #' if (!exists("example_model")) example(example_model)
 #' yrep <- posterior_predict(example_model)
