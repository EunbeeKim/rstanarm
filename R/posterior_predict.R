--- conflicted
+++ resolved
@@ -327,9 +327,9 @@
   ord <- sapply(Z_names, FUN = function(x) {
     m <- grep(paste0("b[", x, "]"), colnames(b), fixed = TRUE)
     len <- length(m)
-    if (len == 1)
+    if (len == 1) 
       return(m)
-    if (len > 1)
+    if (len > 1) 
       stop("multiple matches bug")
     m <- grep(paste0("b[", sub(" (.*):.*$", " \\1:_NEW_\\1", x), "]"), 
               colnames(b), fixed = TRUE)
@@ -353,31 +353,6 @@
       return(m)
     if (len > 1)
       stop("multiple matches bug")
-<<<<<<< HEAD
-=======
-    m <- grep(paste0("b[", sub(" (.*):.*$", " \\1:_NEW_\\1", x), "]"), 
-              colnames(b), fixed = TRUE)
-    if (len == 1)
-      return(m)
-    if (len > 1)
-      stop("multiple matches bug")
-    x <- strsplit(x, split = ":", fixed = TRUE)[[1]]
-    stem <- strsplit(x[[1]], split = " ", fixed = TRUE)[[1]]
-    x <- paste(x[1], x[2], paste0("_NEW_", stem[2]), x[2], sep = ":")
-    m <- grep(paste0("b[", x, "]"), colnames(b), fixed = TRUE)
-    len <- length(m)
-    if (len == 1)
-      return(m)
-    if (len > 1)
-      stop("multiple matches bug")
-    x <- paste(paste(stem[1], stem[2]), paste0("_NEW_", stem[2]), sep = ":")
-    m <- grep(paste0("b[", x, "]"), colnames(b), fixed = TRUE)
-    len <- length(m)
-    if (len == 1)
-      return(m)
-    if (len > 1)
-      stop("multiple matches bug")
->>>>>>> a8c2a831
     stop("no matches bug")    
   })
   b[, ord, drop = FALSE]
