--- conflicted
+++ resolved
@@ -43,7 +43,6 @@
 #'   by a call to \code{\link{match.fun}} and so can be specified as a function
 #'   object, a string naming a function, etc.
 #' @param seed An optional \code{\link[=set.seed]{seed}} to use.
-<<<<<<< HEAD
 #' @param ... Currently, \code{...} can contain two arguments that are only 
 #' relevant for \code{\link[=stan_glmer]{GLMS with
 #' group-specific terms}}:  
@@ -55,9 +54,6 @@
 #' \code{NULL} (the default), all are included. If \code{NA} or \code{~0}, all
 #' are omitted.}
 #'}
-=======
-#' @param ... Currently ignored.
->>>>>>> 31986a7e
 #' 
 #' @return A \code{draws} by \code{nrow(newdata)} matrix of simulations
 #'   from the posterior predictive distribution. Each row of the matrix is a
@@ -82,13 +78,8 @@
 #' ppd <- posterior_predict(fit, fun = exp)
 #' }
 #' 
-<<<<<<< HEAD
 posterior_predict <- function(object, newdata = NULL, draws = NULL, 
                               re.form = NULL, fun, seed, ...) {
-=======
-posterior_predict <- function(object, newdata = NULL, draws = NULL, fun, seed, ...) {
-  
->>>>>>> 31986a7e
   if (!missing(seed)) 
     set.seed(seed)
   if (!is.stanreg(object))
@@ -139,17 +130,7 @@
     }
     eta <- eta + as.matrix(b %*% dat$Zt)
   }
-<<<<<<< HEAD
-  
-=======
-  if (!is.null(newdata)) {
-    newdata <- as.data.frame(newdata)
-    if (any(is.na(newdata))) stop("Currently NAs are not allowed in 'newdata'.")
-  }
-  dat <- pp_data(object, newdata)
-  beta <- stanmat[, 1:ncol(dat$x), drop = FALSE]
-  eta <- linear_predictor(beta, dat$x, dat$offset)
->>>>>>> 31986a7e
+
   inverse_link <- linkinv(object)
   if (draws < S)
     eta <- eta[sample(S, draws),, drop = FALSE]
