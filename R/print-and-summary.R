--- conflicted
+++ resolved
@@ -121,13 +121,8 @@
     } else if (is.ig(famname)) {
       nms <- c(nms, "lambda")
     } else if (is.nb(famname)) {
-<<<<<<< HEAD
-      nms <- c(nms, "overdispersion")
+      nms <- c(nms, "reciprocal_dispersion")
     } else if (is.beta(famname)) {}
-=======
-      nms <- c(nms, "reciprocal_dispersion")
-    }
->>>>>>> a1736c67
     nms <- c(nms, grep("^mean_PPD", rownames(x$stan_summary), value = TRUE))
     estimates <- x$stan_summary[nms,1:2]
     .printfr(estimates, digits, ...)
@@ -248,11 +243,7 @@
       if (is.gaussian(famname)) 
         mark <- c(mark, "sigma")
       if (is.nb(famname)) 
-<<<<<<< HEAD
-        mark <- c(mark, "overdispersion")
-=======
-        mark <- c(mark, "reciprocal_dispersion") 
->>>>>>> a1736c67
+        mark <- c(mark, "reciprocal_dispersion")
     } else {
       mark <- NA
       if ("alpha" %in% pars) 
