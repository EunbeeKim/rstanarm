# Part of the rstanarm package for estimating model parameters
# Copyright (C) 2013, 2014, 2015, 2016 Trustees of Columbia University
# 
# This program is free software; you can redistribute it and/or
# modify it under the terms of the GNU General Public License
# as published by the Free Software Foundation; either version 3
# of the License, or (at your option) any later version.
# 
# This program is distributed in the hope that it will be useful,
# but WITHOUT ANY WARRANTY; without even the implied warranty of
# MERCHANTABILITY or FITNESS FOR A PARTICULAR PURPOSE.  See the
# GNU General Public License for more details.
# 
# You should have received a copy of the GNU General Public License
# along with this program; if not, write to the Free Software
# Foundation, Inc., 51 Franklin Street, Fifth Floor, Boston, MA  02110-1301, USA.

#' Bayesian beta regression models via Stan
#'
#' Beta regression modeling with optional prior distributions for the 
#' coefficients, intercept, and auxiliary parameter \code{phi} (if applicable).
#'
#' @export
#' @templateVar armRef (Ch. 3-6)
#' @templateVar pkg betareg
#' @templateVar pkgfun betareg
#' @templateVar sameargs model,offset,weights 
#' @templateVar rareargs na.action
#' @templateVar fun stan_betareg
#' @templateVar fitfun stan_betareg.fit
#' @template return-stanreg-object
#' @template return-stanfit-object
#' @template see-also
#' @template args-formula-data-subset
#' @template args-same-as
#' @template args-same-as-rarely
#' @template args-x-y
#' @template args-dots
#' @template args-priors
#' @template args-prior_PD
#' @template args-algorithm
#' @template args-adapt_delta
#' @template args-QR
#' 
#' @param link Character specification of the link function used in the model 
#'   for mu (specified through \code{x}). Currently, "logit", "probit",
#'   "cloglog", "cauchit", "log", and "loglog" are supported.
#' @param link.phi If applicable, character specification of the link function 
#'   used in the model for \code{phi} (specified through \code{z}). Currently, 
#'   "identity", "log" (default), and "sqrt" are supported. Since the "sqrt"
#'   link function is known to be unstable, it is advisable to specify a
#'   different link function (or to model \code{phi} as a scalar parameter
#'   instead of via a linear predictor by excluding \code{z} from the
#'   \code{formula} and excluding \code{link.phi}).
#' @param prior_z Prior distribution for the coefficients in the model for 
#'   \code{phi} (if applicable). Same options as for \code{prior}.
#' @param prior_intercept_z Prior distribution for the intercept in the model 
#'   for \code{phi} (if applicable). Same options as for \code{prior_intercept}.
#' @param prior_phi The prior distribution for \code{phi} if it is \emph{not} 
#'   modeled as a function of predictors. If \code{z} variables are specified 
#'   then \code{prior_phi} is ignored and \code{prior_intercept_z} and 
#'   \code{prior_z} are used to specify the priors on the intercept and
#'   coefficients in the model for \code{phi}. When applicable, \code{prior_phi}
#'   can be a call to \code{exponential} to use an exponential distribution, or
#'   one of \code{normal}, \code{student_t} or \code{cauchy} to use half-normal,
#'   half-t, or half-Cauchy prior. See \code{\link{priors}} for details on these
#'   functions. To omit a prior ---i.e., to use a flat (improper) uniform
#'   prior--- set \code{prior_phi} to \code{NULL}.
#' 
#' @details The \code{stan_betareg} function is similar in syntax to 
#'   \code{\link[betareg]{betareg}} but rather than performing maximum 
#'   likelihood estimation, full Bayesian estimation is performed (if 
#'   \code{algorithm} is \code{"sampling"}) via MCMC. The Bayesian model adds 
#'   priors (independent by default) on the coefficients of the beta regression
#'   model. The \code{stan_betareg} function calls the workhorse
#'   \code{stan_betareg.fit} function, but it is also possible to call the
#'   latter directly.
#'   
#' @seealso The vignette for \code{stan_betareg}.
#' 
#' @references Ferrari, SLP and Cribari-Neto, F (2004). Beta regression for 
#'   modeling rates and proportions. \emph{Journal of Applied Statistics}.
#'   31(7), 799--815.
#' 
#' @examples 
#' ### Simulated data
#' N <- 200
#' x <- rnorm(N, 2, 1)
#' z <- rnorm(N, 2, 1)
#' mu <- binomial(link = "logit")$linkinv(1 + 0.2*x)
#' phi <- exp(1.5 + 0.4*z)
#' y <- rbeta(N, mu * phi, (1 - mu) * phi)
#' hist(y, col = "dark grey", border = FALSE, xlim = c(0,1))
#' fake_dat <- data.frame(y, x, z)
#' 
#' fit <- stan_betareg(y ~ x | z, data = fake_dat, 
#'                     link = "logit", link.phi = "log", 
#'                     chains = 1, iter = 250) # for speed
#' print(fit, digits = 2)
#' plot(fit)
#' pp_check(fit)
#' prior_summary(fit)
<<<<<<< HEAD
stan_betareg <- function(formula, data, subset, na.action, weights, offset,
                         link = c("logit", "probit", "cloglog", "cauchit", "log", "loglog"),
                         link.phi = NULL,
                         model = TRUE, y = TRUE, x = FALSE, ...,
                         prior = normal(), prior_intercept = normal(),
                         prior_z = normal(), prior_intercept_z = normal(),
                         prior_phi = cauchy(0, 5), prior_PD = FALSE, 
                         algorithm = c("sampling", "optimizing", "meanfield", "fullrank"),
                         adapt_delta = NULL, QR = FALSE) {
  
  if (!requireNamespace("betareg", quietly = TRUE)) 
    stop("Please install the betareg package before using 'stan_betareg'.")
  
  mc <- match.call(expand.dots = FALSE)
  mc$model <- mc$y <- mc$x <- TRUE
  
  # NULLify any Stan specific arguments in mc now
  mc$prior <- mc$prior_intercept <- mc$prior_PD <- mc$algorithm <-
    mc$adapt_delta <- mc$QR <- mc$sparse <- mc$prior_dispersion <- NULL

  mc$drop.unused.levels <- TRUE
  mc[[1L]] <- quote(betareg::betareg)
  mc$control <- betareg::betareg.control(maxit = 0, fsmaxit = 0)
  br <- suppressWarnings(eval(mc, parent.frame()))
  mf <- check_constant_vars(br$model)
  mt <- br$terms
  Y <- array1D_check(model.response(mf, type = "any"))
  X <- model.matrix(br)
  Z <- model.matrix(br, model = "precision")
  weights <- validate_weights(as.vector(model.weights(mf)))
  offset <- validate_offset(as.vector(model.offset(mf)), y = Y)

  # determine whether user specified regression matrix for precision model
  if (length(grep("\\|", all.names(formula))) == 0 && is.null(link.phi)) {
    Z <- NULL
  }
  
  # pass the prior information to stan_betareg.fit()
  stanfit <- stan_betareg.fit(x = X, y = Y, z = Z, 
                              weights = weights, offset = offset, 
                              link = link, link.phi = link.phi, ..., 
                              prior = prior, prior_z = prior_z, 
                              prior_intercept = prior_intercept, 
                              prior_intercept_z = prior_intercept_z,
                              prior_phi = prior_phi, prior_PD = prior_PD, 
                              algorithm = algorithm, adapt_delta = adapt_delta,
                              QR = QR)
  algorithm <- match.arg(algorithm)
  link <- match.arg(link)
  link_phi <- match.arg(link.phi, c(NULL, "log", "identity", "sqrt"))
  
  if (is.null(Z)) {
    Z <- model.matrix(y ~ 1)
=======
#' }
#' 
stan_betareg <-
  function(formula,
           data,
           subset,
           na.action,
           weights,
           offset,
           link = c("logit", "probit", "cloglog", "cauchit", "log", "loglog"),
           link.phi = NULL,
           model = TRUE,
           y = TRUE,
           x = FALSE,
           ...,
           prior = normal(),
           prior_intercept = normal(),
           prior_z = normal(),
           prior_intercept_z = normal(),
           prior_phi = cauchy(0, 5),
           prior_PD = FALSE,
           algorithm = c("sampling", "optimizing", "meanfield", "fullrank"),
           adapt_delta = NULL,
           QR = FALSE) {
    if (!requireNamespace("betareg", quietly = TRUE))
      stop("Please install the betareg package before using 'stan_betareg'.")
    
    mc <- match.call(expand.dots = FALSE)
    mc$model <- mc$y <- mc$x <- TRUE
    
    # NULLify any Stan specific arguments in mc
    mc$prior <- mc$prior_intercept <- mc$prior_PD <- mc$algorithm <-
      mc$adapt_delta <- mc$QR <- mc$sparse <- mc$prior_dispersion <- NULL
    
    mc$drop.unused.levels <- TRUE
    mc[[1L]] <- quote(betareg::betareg)
    mc$control <- betareg::betareg.control(maxit = 0, fsmaxit = 0)
    br <- suppressWarnings(eval(mc, parent.frame()))
    mf <- check_constant_vars(br$model)
    mt <- br$terms
    Y <- array1D_check(model.response(mf, type = "any"))
    X <- model.matrix(br)
    Z <- model.matrix(br, model = "precision")
    weights <- validate_weights(as.vector(model.weights(mf)))
    offset <- validate_offset(as.vector(model.offset(mf)), y = Y)
    
    # check if user specified matrix for precision model
    if (length(grep("\\|", all.names(formula))) == 0 && 
        is.null(link.phi))
      Z <- NULL
    
    algorithm <- match.arg(algorithm)
    link <- match.arg(link)
    link_phi <- match.arg(link.phi, c(NULL, "log", "identity", "sqrt"))
    
    stanfit <- 
      stan_betareg.fit(x = X, y = Y, z = Z, 
                       weights = weights, offset = offset,
                       link = link, link.phi = link.phi,
                       ...,
                       prior = prior, prior_z = prior_z,
                       prior_intercept = prior_intercept, 
                       prior_intercept_z = prior_intercept_z,
                       prior_phi = prior_phi, prior_PD = prior_PD,
                       algorithm = algorithm, adapt_delta = adapt_delta, 
                       QR = QR)
    fit <- 
      nlist(stanfit, algorithm, data, offset = NULL, weights = NULL,
            x = X, y = Y, z = Z %ORifNULL% model.matrix(y ~ 1),
            family = beta_fam(link), family_phi = beta_phi_fam(link_phi),
            formula, model = mf, terms = mt, call = match.call(),
            na.action = attr(mf, "na.action"), contrasts = attr(X, "contrasts"))
    
    out <- stanreg(fit) # out$xlevels <- .getXlevels(mt, mf)
    if (!x)
      out$x <- NULL
    if (!y)
      out$y <- NULL
    if (!model)
      out$model <- NULL
    
    structure(out, class = c("stanreg", "betareg"))
>>>>>>> 5ff5a039
  }


# internal ----------------------------------------------------------------
beta_fam <- function(link = "logit") {
  stopifnot(is.character(link))
  if (link == "loglog") {
    out <- binomial("cloglog")
    out$linkinv <- function(eta) {
      1 - pmax(pmin(-expm1(-exp(eta)), 1 - .Machine$double.eps), 
               .Machine$double.eps)
    }
    out$linkfun <- function(mu) log(-log(mu))
  } else {
    out <- binomial(link)
  }
  out$family <- "beta"
  out$variance <- function(mu, phi) mu * (1 - mu) / (phi + 1)
  out$dev.resids <- function(y, mu, wt)
    stop("'dev.resids' function should not be called")
  out$aic <- function(y, n, mu, wt, dev)
    stop("'aic' function should not have been called")
  out$simulate <- function(object, nsim)
    stop("'simulate' function should not have been called")
  return(out)
}

beta_phi_fam <- function(link = "log") {
  stopifnot(is.character(link))
  out <- poisson(link)
  out$family <- "beta_phi"
  out$variance <- function(mu, phi) mu * (1 - mu) / (phi + 1)
  out$dev.resids <- function(y, mu, wt)
    stop("'dev.resids' function should not be called")
  out$aic <- function(y, n, mu, wt, dev)
    stop("'aic' function should not have been called")
  out$simulate <- function(object, nsim)
    stop("'simulate' function should not have been called")
  return(out)
}<|MERGE_RESOLUTION|>--- conflicted
+++ resolved
@@ -100,63 +100,7 @@
 #' plot(fit)
 #' pp_check(fit)
 #' prior_summary(fit)
-<<<<<<< HEAD
-stan_betareg <- function(formula, data, subset, na.action, weights, offset,
-                         link = c("logit", "probit", "cloglog", "cauchit", "log", "loglog"),
-                         link.phi = NULL,
-                         model = TRUE, y = TRUE, x = FALSE, ...,
-                         prior = normal(), prior_intercept = normal(),
-                         prior_z = normal(), prior_intercept_z = normal(),
-                         prior_phi = cauchy(0, 5), prior_PD = FALSE, 
-                         algorithm = c("sampling", "optimizing", "meanfield", "fullrank"),
-                         adapt_delta = NULL, QR = FALSE) {
-  
-  if (!requireNamespace("betareg", quietly = TRUE)) 
-    stop("Please install the betareg package before using 'stan_betareg'.")
-  
-  mc <- match.call(expand.dots = FALSE)
-  mc$model <- mc$y <- mc$x <- TRUE
-  
-  # NULLify any Stan specific arguments in mc now
-  mc$prior <- mc$prior_intercept <- mc$prior_PD <- mc$algorithm <-
-    mc$adapt_delta <- mc$QR <- mc$sparse <- mc$prior_dispersion <- NULL
-
-  mc$drop.unused.levels <- TRUE
-  mc[[1L]] <- quote(betareg::betareg)
-  mc$control <- betareg::betareg.control(maxit = 0, fsmaxit = 0)
-  br <- suppressWarnings(eval(mc, parent.frame()))
-  mf <- check_constant_vars(br$model)
-  mt <- br$terms
-  Y <- array1D_check(model.response(mf, type = "any"))
-  X <- model.matrix(br)
-  Z <- model.matrix(br, model = "precision")
-  weights <- validate_weights(as.vector(model.weights(mf)))
-  offset <- validate_offset(as.vector(model.offset(mf)), y = Y)
-
-  # determine whether user specified regression matrix for precision model
-  if (length(grep("\\|", all.names(formula))) == 0 && is.null(link.phi)) {
-    Z <- NULL
-  }
-  
-  # pass the prior information to stan_betareg.fit()
-  stanfit <- stan_betareg.fit(x = X, y = Y, z = Z, 
-                              weights = weights, offset = offset, 
-                              link = link, link.phi = link.phi, ..., 
-                              prior = prior, prior_z = prior_z, 
-                              prior_intercept = prior_intercept, 
-                              prior_intercept_z = prior_intercept_z,
-                              prior_phi = prior_phi, prior_PD = prior_PD, 
-                              algorithm = algorithm, adapt_delta = adapt_delta,
-                              QR = QR)
-  algorithm <- match.arg(algorithm)
-  link <- match.arg(link)
-  link_phi <- match.arg(link.phi, c(NULL, "log", "identity", "sqrt"))
-  
-  if (is.null(Z)) {
-    Z <- model.matrix(y ~ 1)
-=======
-#' }
-#' 
+#'
 stan_betareg <-
   function(formula,
            data,
@@ -227,8 +171,8 @@
             family = beta_fam(link), family_phi = beta_phi_fam(link_phi),
             formula, model = mf, terms = mt, call = match.call(),
             na.action = attr(mf, "na.action"), contrasts = attr(X, "contrasts"))
-    
-    out <- stanreg(fit) # out$xlevels <- .getXlevels(mt, mf)
+    out$xlevels <- .getXlevels(mt, mf)
+    out <- stanreg(fit)
     if (!x)
       out$x <- NULL
     if (!y)
@@ -237,7 +181,6 @@
       out$model <- NULL
     
     structure(out, class = c("stanreg", "betareg"))
->>>>>>> 5ff5a039
   }
 
 
