--- conflicted
+++ resolved
@@ -102,10 +102,8 @@
 
   mc <- match.call(expand.dots = FALSE)
   family <- validate_family(family)
-<<<<<<< HEAD
   glmod <- suppressWarnings(gamm4_to_glmer(formula, random, family, data, weights, 
                                            subset, na.action, knots, drop.unused.levels))
-=======
   mc[[1]] <- quote(gamm4::gamm4)
   mc$... <- mc$prior <- mc$prior_intercept <- mc$prior_ops <- 
     mc$prior_covariance <- mc$prior_PD <- mc$algorithm <- mc$adapt_delta <- NULL
@@ -116,7 +114,6 @@
   y <- glmod$y
   glmod$y <- NULL
   glmod$reTrms <- group
->>>>>>> 136abfc9
 
   colnames(glmod$X) <- gsub("^X\\.0", "", colnames(glmod$X))
   colnames(glmod$X) <- gsub("Fx1$",   "", colnames(glmod$X))
@@ -145,7 +142,6 @@
                           algorithm = algorithm, adapt_delta = adapt_delta,
                           group = group, QR = QR, ...)
   
-<<<<<<< HEAD
   Z <- pad_reTrms(Ztlist = group$Ztlist, cnms = group$cnms, 
                   flist = group$flist)$Z
   colnames(Z) <- b_names(names(stanfit), value = TRUE)
@@ -154,13 +150,6 @@
                y = y, data, call = mc, terms = NULL, model = NULL, 
                prior.info = get_prior_info(call, formals()),
                algorithm, glmod = glmod)
-=======
-  Z <- pad_reTrms(group$Ztlist, cnms = group$cnms, flist = group$flist)$Z
-  colnames(Z) <- b_names(names(stanfit), value = TRUE)
-  fit <- nlist(stanfit, family, formula, offset, weights, 
-               x = if (getRversion() < "3.2.0") cBind(X, Z) else cbind2(X, Z), 
-               y = y, data, call, algorithm, glmod) 
->>>>>>> 136abfc9
   out <- stanreg(fit)
   class(out) <- c(class(out), "gamm4", "lmerMod")
   return(out)
