# Part of the rstanarm package for estimating model parameters
# Copyright (C) 2015, 2016 Trustees of Columbia University
#
# This program is free software; you can redistribute it and/or
# modify it under the terms of the GNU General Public License
# as published by the Free Software Foundation; either version 3
# of the License, or (at your option) any later version.
#
# This program is distributed in the hope that it will be useful,
# but WITHOUT ANY WARRANTY; without even the implied warranty of
# MERCHANTABILITY or FITNESS FOR A PARTICULAR PURPOSE.  See the
# GNU General Public License for more details.
#
# You should have received a copy of the GNU General Public License
# along with this program; if not, write to the Free Software
# Foundation, Inc., 51 Franklin Street, Fifth Floor, Boston, MA  02110-1301, USA.

#' Pointwise log-likelihood matrix
#'
#' For models fit using MCMC only, the \code{log_lik} method returns the
#' \eqn{S} by \eqn{N} pointwise log-likelihood matrix, where \eqn{S} is the size
#' of the posterior sample and \eqn{N} is the number of data points.
#'
#' @aliases log_lik
#' @export
#'
#' @templateVar stanregArg object
#' @template args-stanreg-object
#' @template args-dots-ignored
#' @param newdata An optional data frame of new data (e.g. holdout data) to use
#'   when evaluating the log-likelihood. See the description of \code{newdata}
#'   for \code{\link{posterior_predict}}.
#' @param offset A vector of offsets. Only required if \code{newdata} is
#'   specified and an \code{offset} was specified when fitting the model.
#'
#' @return An \eqn{S} by \eqn{N} matrix, where \eqn{S} is the size of the
#'   posterior sample and \eqn{N} is the number of data points.
#'   
#'   
#' @examples 
#' \donttest{
#'  roaches$roach100 <- roaches$roach1 / 100
#'  fit <- stan_glm(
#'     y ~ roach100 + treatment + senior,
#'     offset = log(exposure2),
#'     data = roaches,
#'     family = poisson(link = "log"),
#'     prior = normal(0, 2.5),
#'     prior_intercept = normal(0, 10),
#'     iter = 500 # to speed up example
#'  )
#'  ll <- log_lik(fit)
#'  dim(ll)
#'  all.equal(ncol(ll), nobs(fit))
#'
#'  # using newdata argument
#'  nd <- roaches[1:2, ]
#'  nd$treatment[1:2] <- c(0, 1)
#'  ll2 <- log_lik(fit, newdata = nd, offset = c(0, 0))
#'  head(ll2)
#'  dim(ll2)
#'  all.equal(ncol(ll2), nrow(nd))
#' }
#'
log_lik.stanreg <- function(object, newdata = NULL, offset = NULL, ...) {
  if (!used.sampling(object))
    STOP_sampling_only("Pointwise log-likelihood matrix")
  newdata <- validate_newdata(newdata)
  calling_fun <- as.character(sys.call(-1))[1]
  args <- ll_args(object, newdata = newdata, offset = offset, 
                  reloo_or_kfold = calling_fun %in% c("kfold", "reloo"), 
                  ...)
  fun <- ll_fun(object)
  sapply(seq_len(args$N), function(i) {
    as.vector(fun(i = i, data = args$data[i, , drop = FALSE],
                  draws = args$draws))
  })
}



# internal ----------------------------------------------------------------

# get log likelihood function for a particular model
# @param x stanreg object
# @return a function
ll_fun <- function(x) {
  validate_stanreg_object(x)
  f <- family(x)
  if (!is(f, "family") || is_scobit(x))
    return(.ll_polr_i)
  
  get(paste0(".ll_", f$family, "_i"), mode = "function")
}

# get arguments needed for ll_fun
# @param object stanreg object
# @param newdata same as posterior predict
# @param offset vector of offsets (only required if model has offset term and
#   newdata is specified)
# @param reloo_or_kfold logical. TRUE if ll_args is for reloo or kfold
# @param ... For models without group-specific terms (i.e., not stan_[g]lmer), 
#   if reloo_or_kfold is TRUE and 'newdata' is specified then ... is used to 
#   pass 'newx' and 'stanmat' from reloo or kfold (bypassing pp_data). This is a
#   workaround in case there are issues with newdata containing factors with
#   only a single level.
# @return a named list with elements data, draws, S (posterior sample size) and
#   N = number of observations
ll_args <- function(object, newdata = NULL, offset = NULL, 
                    reloo_or_kfold = FALSE, ...) {
  validate_stanreg_object(object)
  f <- family(object)
  draws <- nlist(f)
  has_newdata <- !is.null(newdata)
  
  if (has_newdata && reloo_or_kfold && !is.mer(object)) {
    dots <- list(...)
    x <- dots$newx
    stanmat <- dots$stanmat
    y <- eval(formula(object)[[2L]], newdata)
  } else if (has_newdata) {
    ppdat <- pp_data(object, as.data.frame(newdata), offset = offset)
    tmp <- pp_eta(object, ppdat)
    eta <- tmp$eta
    stanmat <- tmp$stanmat
    x <- ppdat$x
    y <- eval(formula(object)[[2L]], newdata)
  } else {
    stanmat <- as.matrix.stanreg(object)
    x <- get_x(object)
    y <- get_y(object)
  }
  
  if (is(f, "family") && !is_scobit(object)) {
    fname <- f$family
    if (!is.binomial(fname)) {
      data <- data.frame(y, x)
    } else {
      if (NCOL(y) == 2L) {
        trials <- rowSums(y)
        y <- y[, 1L]
      } else {
        trials <- 1
        if (is.factor(y)) 
          y <- fac2bin(y)
        stopifnot(all(y %in% c(0, 1)))
      }
      data <- data.frame(y, trials, x)
    }
    draws$beta <- stanmat[, seq_len(ncol(x)), drop = FALSE]
    if (is.gaussian(fname)) 
      draws$sigma <- stanmat[, "sigma"]
    if (is.gamma(fname)) 
      draws$shape <- stanmat[, "shape"]
    if (is.ig(fname)) 
      draws$lambda <- stanmat[, "lambda"]
    if (is.nb(fname)) 
<<<<<<< HEAD
      draws$size <- stanmat[,"overdispersion"]
    if (is.beta(fname)) {
      draws$f_phi <- object$family_phi
      z_vars <- colnames(stanmat)[grepl("(phi)", colnames(stanmat))]
      if (length(z_vars) == 1 && z_vars == "(phi)") {
        draws$phi <- stanmat[, z_vars]
      } else {
        x_dat <- get_x(object)
        z_dat <- object$z
        colnames(x_dat) <- colnames(x_dat)
        colnames(z_dat) <- paste0("(phi)_", colnames(z_dat))
        data <- data.frame("y" = get_y(object), cbind(x_dat, z_dat), check.names = FALSE)
        draws$phi <- stanmat[,z_vars]
      }
    }
=======
      draws$size <- stanmat[,"reciprocal_dispersion"]
    
>>>>>>> a1736c67
  } else {
    stopifnot(is(object, "polr"))
    y <- as.integer(y)
    if (has_newdata) 
      x <- .validate_polr_x(object, x)
    data <- data.frame(y, x)
    draws$beta <- stanmat[, colnames(x), drop = FALSE]
    patt <- if (length(unique(y)) == 2L) "(Intercept)" else "|"
    zetas <- grep(patt, colnames(stanmat), fixed = TRUE, value = TRUE)
    draws$zeta <- stanmat[, zetas, drop = FALSE]
    draws$max_y <- max(y)
    if ("alpha" %in% colnames(stanmat)) {
      draws$alpha <- stanmat[, "alpha"]
      draws$f <- object$method
    }
  }
  
  data$offset <- if (has_newdata) offset else object$offset
  if (model_has_weights(object))
    data$weights <- object$weights
  
  if (is.mer(object)) {
    b <- stanmat[, b_names(colnames(stanmat)), drop = FALSE]
    if (has_newdata) {
      Z_names <- ppdat$Z_names
      if (is.null(Z_names)) {
        b <- b[, !grepl("_NEW_", colnames(b), fixed = TRUE), drop = FALSE]
      } else {
        b <- pp_b_ord(b, Z_names)
      }
      if (is.null(ppdat$Zt)) z <- matrix(NA, nrow = nrow(x), ncol = 0)
      else z <- t(ppdat$Zt)
    } else {
      z <- get_z(object)
    }
    data <- cbind(data, as.matrix(z))
    draws$beta <- cbind(draws$beta, b)
  }
  
  nlist(data, draws, S = NROW(draws$beta), N = nrow(data))
}


# check intercept for polr models -----------------------------------------
# Check if a model fit with stan_polr has an intercept (i.e. if it's actually a 
# bernoulli model). If it doesn't have an intercept then the intercept column in
# x is dropped. This is only necessary if newdata is specified because otherwise
# the correct x is taken from the fitted model object.
.validate_polr_x <- function(object, x) {
  x0 <- get_x(object)
  has_intercept <- colnames(x0)[1L] == "(Intercept)" 
  if (!has_intercept && colnames(x)[1L] == "(Intercept)")
    x <- x[, -1L, drop = FALSE]
  x
}


# log-likelihood function helpers -----------------------------------------
.weighted <- function(val, w) {
  if (is.null(w)) {
    val
  } else {
    val * w
  } 
}

.xdata <- function(data) {
  sel <- c("y", "weights","offset", "trials")
  data[, -which(colnames(data) %in% sel)]
}
.mu <- function(data, draws) {
  eta <- as.vector(linear_predictor(draws$beta, .xdata(data), data$offset))
  draws$f$linkinv(eta)
}

# for stan_betareg only
.xdata_beta <- function(data) { 
  sel <- c("y", "weights","offset", "trials")
  data[, -c(which(colnames(data) %in% sel), grep("(phi)_", colnames(data), fixed = TRUE))]
}
.zdata_beta <- function(data) {
  sel <- c("y", "weights","offset", "trials")
  data[, grep("(phi)_", colnames(data), fixed = TRUE)]
}
.mu_beta <- function(data, draws) {
  eta <- as.vector(linear_predictor(draws$beta, .xdata_beta(data), data$offset))
  draws$f$linkinv(eta)
}
.phi_beta <- function(data, draws) {
  eta <- as.vector(linear_predictor(draws$phi, .zdata_beta(data), data$offset))
  draws$f_phi$linkinv(eta)
}

# log-likelihood functions ------------------------------------------------
.ll_gaussian_i <- function(i, data, draws) {
  val <- dnorm(data$y, mean = .mu(data,draws), sd = draws$sigma, log = TRUE)
  .weighted(val, data$weights)
}
.ll_binomial_i <- function(i, data, draws) {
  val <- dbinom(data$y, size = data$trials, prob = .mu(data,draws), log = TRUE)
  .weighted(val, data$weights)
}
.ll_poisson_i <- function(i, data, draws) {
  val <- dpois(data$y, lambda = .mu(data, draws), log = TRUE)
  .weighted(val, data$weights)
}
.ll_neg_binomial_2_i <- function(i, data, draws) {
  val <- dnbinom(data$y, size = draws$size, mu = .mu(data, draws), log = TRUE)
  .weighted(val, data$weights)
}
.ll_Gamma_i <- function(i, data, draws) {
  val <- dgamma(data$y, shape = draws$shape, 
                rate = draws$shape / .mu(data,draws), log = TRUE)
  .weighted(val, data$weights)
}
.ll_inverse.gaussian_i <- function(i, data, draws) {
  mu <- .mu(data, draws)
  val <- 0.5 * log(draws$lambda / (2 * pi)) - 
    1.5 * log(data$y) -
    0.5 * draws$lambda * (data$y - mu)^2 / 
    (data$y * mu^2)
  .weighted(val, data$weights)
}
.ll_polr_i <- function(i, data, draws) {
  eta <- linear_predictor(draws$beta, .xdata(data), data$offset)
  f <- draws$f
  J <- draws$max_y
  y_i <- data$y
  linkinv <- polr_linkinv(f)
  if (is.null(draws$alpha)) {
    if (y_i == 1) {
      val <- log(linkinv(draws$zeta[, 1] - eta))
    } else if (y_i == J) {
      val <- log1p(-linkinv(draws$zeta[, J-1] - eta))
    } else {
      val <- log(linkinv(draws$zeta[, y_i] - eta) - 
                   linkinv(draws$zeta[, y_i - 1L] - eta))
    }
  } else {
    if (y_i == 0) {
      val <- draws$alpha * log(linkinv(draws$zeta[, 1] - eta))
    } else if (y_i == 1) {
      val <- log1p(-linkinv(draws$zeta[, 1] - eta) ^ draws$alpha)
    } else {
      stop("Exponentiation only possible when there are exactly 2 outcomes.")
    }
  }
  .weighted(val, data$weights)
}
.ll_beta_i <- function(i, data, draws) {
  mu <- .mu_beta(data, draws)
  phi <- draws$phi
  if (length(grep("(phi)_", colnames(data), fixed = TRUE)) > 0) {
    phi <- .phi_beta(data, draws)
  }
  val <- dbeta(data$y, mu * phi, (1 - mu) * phi, log = TRUE)
  .weighted(val, data$weights)
}<|MERGE_RESOLUTION|>--- conflicted
+++ resolved
@@ -155,8 +155,7 @@
     if (is.ig(fname)) 
       draws$lambda <- stanmat[, "lambda"]
     if (is.nb(fname)) 
-<<<<<<< HEAD
-      draws$size <- stanmat[,"overdispersion"]
+      draws$size <- stanmat[,"reciprocal_dispersion"]
     if (is.beta(fname)) {
       draws$f_phi <- object$family_phi
       z_vars <- colnames(stanmat)[grepl("(phi)", colnames(stanmat))]
@@ -171,10 +170,6 @@
         draws$phi <- stanmat[,z_vars]
       }
     }
-=======
-      draws$size <- stanmat[,"reciprocal_dispersion"]
-    
->>>>>>> a1736c67
   } else {
     stopifnot(is(object, "polr"))
     y <- as.integer(y)
