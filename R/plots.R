--- conflicted
+++ resolved
@@ -1,28 +1,28 @@
 # Part of the rstanarm package for estimating model parameters
 # Copyright (C) 2015, 2016 Trustees of Columbia University
-# 
+#
 # This program is free software; you can redistribute it and/or
 # modify it under the terms of the GNU General Public License
 # as published by the Free Software Foundation; either version 3
 # of the License, or (at your option) any later version.
-# 
+#
 # This program is distributed in the hope that it will be useful,
 # but WITHOUT ANY WARRANTY; without even the implied warranty of
 # MERCHANTABILITY or FITNESS FOR A PARTICULAR PURPOSE.  See the
 # GNU General Public License for more details.
-# 
+#
 # You should have received a copy of the GNU General Public License
 # along with this program; if not, write to the Free Software
 # Foundation, Inc., 51 Franklin Street, Fifth Floor, Boston, MA  02110-1301, USA.
 
 #' Plot method for stanreg objects
-#' 
-#' The \code{plot} method for \link{stanreg-objects} provides a convenient 
-#' interface to the \pkg{bayesplot} package's plotting functionality for MCMC 
-#' draws. It is also straightforward to use the functions from the 
-#' \pkg{bayesplot} package directly rather than via the \code{plot.stanreg} 
+#'
+#' The \code{plot} method for \link{stanreg-objects} provides a convenient
+#' interface to the \pkg{bayesplot} package's plotting functionality for MCMC
+#' draws. It is also straightforward to use the functions from the
+#' \pkg{bayesplot} package directly rather than via the \code{plot.stanreg}
 #' method. Examples of both methods of plotting are given below.
-#' 
+#'
 #' @method plot stanreg
 #' @export
 #' @templateVar stanregArg x
@@ -30,83 +30,83 @@
 #' @template args-pars
 #' @template args-regex-pars
 #' @param plotfun A character string naming the \pkg{bayesplot} plotting
-#'   function to apply to the stanreg object. See \link[bayesplot]{MCMC-overview} 
-#'   for the available plots. Also see the Examples section below. 
-#'   
-#'   \code{plotfun} can be either the full name of a plotting function (e.g. 
+#'   function to apply to the stanreg object. See \link[bayesplot]{MCMC-overview}
+#'   for the available plots. Also see the Examples section below.
+#'
+#'   \code{plotfun} can be either the full name of a plotting function (e.g.
 #'   \code{"mcmc_hist"}) or can be abbreviated to the part of the name following
-#'   the \code{"mcmc_"} prefix (e.g. \code{"hist"}). The default plot is 
-#'   \code{\link[bayesplot]{mcmc_intervals}}, which shows intervals and point 
+#'   the \code{"mcmc_"} prefix (e.g. \code{"hist"}). The default plot is
+#'   \code{\link[bayesplot]{mcmc_intervals}}, which shows intervals and point
 #'   estimates for all model parameters.
-#'   
+#'
 #' @param ... Additional arguments to pass to \code{plotfun} for customizing the
 #'   plot.
 #'
-#' @return In most cases, a ggplot object (or several) that can be further 
+#' @return In most cases, a ggplot object (or several) that can be further
 #'   customized using the \pkg{ggplot2} package.
-#'   
+#'
 #' @seealso \code{\link[bayesplot]{MCMC-overview}} (\pkg{bayesplot}) for details
 #'   on the individual plotting functions.
-#'   
+#'
 #' @examples
 #' # Use rstanarm example model
 #' if (!exists("example_model")) example(example_model)
 #' fit <- example_model
-#' 
+#'
 #' #####################################
 #' ### Intervals and point estimates ###
 #' #####################################
 #' plot(fit) # same as plot(fit, "intervals"), plot(fit, "mcmc_intervals")
-#' 
-#' p <- plot(fit, pars = "size", regex_pars = "period", 
+#'
+#' p <- plot(fit, pars = "size", regex_pars = "period",
 #'           prob = 0.5, prob_outer = 0.9)
 #' p + ggplot2::ggtitle("Posterior medians \n with 50% and 90% intervals")
-#' 
+#'
 #' # Shaded areas under densities
-#' plot(fit, "areas", regex_pars = "period", 
+#' plot(fit, "areas", regex_pars = "period",
 #'      prob = 0.5, prob_outer = 0.9)
-#'      
-#' # Make the same plot by extracting posterior draws and calling 
+#'
+#' # Make the same plot by extracting posterior draws and calling
 #' # bayesplot::mcmc_areas directly
 #' x <- as.array(fit, regex_pars = "period")
 #' bayesplot::mcmc_areas(x, prob = 0.5, prob_outer = 0.9)
-#' 
-#' 
+#'
+#'
 #' ##################
 #' ### Traceplots ###
 #' ##################
-#' # note: rstanarm doesn't store the warmup draws by default 
+#' # note: rstanarm doesn't store the warmup draws by default
 #' (trace <- plot(fit, "trace", pars = "(Intercept)"))
-#' 
+#'
 #' # change traceplot colors to ggplot defaults or custom values
 #' trace + ggplot2::scale_color_discrete()
 #' trace + ggplot2::scale_color_manual(values = c("maroon", "skyblue2"))
-#' 
+#'
 #' # changing facet layout
-#' plot(fit, "trace", pars = c("(Intercept)", "period2"), 
+#' plot(fit, "trace", pars = c("(Intercept)", "period2"),
 #'      facet_args = list(nrow = 2))
-#' 
+#'
 #' # same plot by calling bayesplot::mcmc_trace directly
 #' x <- as.array(fit, pars = c("(Intercept)", "period2"))
 #' bayesplot::mcmc_trace(x, facet_args = list(nrow = 2))
-#' 
-#' 
+#'
+#'
 #' ##################################
 #' ### Histograms & density plots ###
 #' ##################################
 #' plot_title <- ggplot2::ggtitle("Posterior Distributions")
 #' plot(fit, "hist", regex_pars = "period") + plot_title
-#' plot(fit, "dens_overlay", pars = "(Intercept)", 
+#' plot(fit, "dens_overlay", pars = "(Intercept)",
 #'      regex_pars = "period") + plot_title
-#' 
+#'
 #' ####################
 #' ### Scatterplots ###
 #' ####################
 #' plot(fit, "scatter", pars = paste0("period", 2:3))
-#' plot(fit, "scatter", pars = c("(Intercept)", "size"), 
+#' plot(fit, "scatter", pars = c("(Intercept)", "size"),
 #'      color = "black", size = 3, alpha = 0.5) +
 #'      ggplot2::stat_ellipse(level = 0.9)
-#' 
+#'
 #' ######################################
 #' ### Rhat and effective sample size ###
 #' ######################################
@@ -114,7 +114,7 @@
 #' plot(fit, "rhat_hist")
 #' plot(fit, "neff")
 #' plot(fit, "neff_hist")
-#' 
+#'
 #' ############
 #' ### More ###
 #' ############
@@ -122,18 +122,18 @@
 #' plot(fit, regex_pars = "herd:[279]")
 #' plot(fit, regex_pars = "herd:[279]|period2")
 #' plot(fit, regex_pars = c("herd:[279]", "period2"))
-#' 
-#' # For graphical posterior predictive checks see 
+#'
+#' # For graphical posterior predictive checks see
 #' # help("pp_check.stanreg")
-#' 
+#'
 #' @importFrom rstan stan_ac stan_diag stan_mcse stan_par quietgg
 #' @importFrom ggplot2 ggplot aes_string xlab %+replace% theme
-#' 
-plot.stanreg <- function(x, plotfun = "intervals", pars = NULL, 
+#'
+plot.stanreg <- function(x, plotfun = "intervals", pars = NULL,
                          regex_pars = NULL, ...) {
   do.call(
-    what = set_plotting_fun(plotfun), 
-    args = set_plotting_args(x, pars, regex_pars, ..., 
+    what = set_plotting_fun(plotfun),
+    args = set_plotting_args(x, pars, regex_pars, ...,
                              plotfun = plotfun)
   )
 }
@@ -149,9 +149,9 @@
     allpars <- c(sim$pars_oi, sim$fnames_oi)
   }
   m <- which(match(pars, allpars, nomatch = 0) == 0)
-  if (length(m) > 0) 
-    stop("No parameter ", paste(pars[m], collapse = ', '), 
-         call. = FALSE) 
+  if (length(m) > 0)
+    stop("No parameter ", paste(pars[m], collapse = ', '),
+         call. = FALSE)
   return(unique(pars))
 }
 
@@ -161,9 +161,9 @@
 #   missing)
 # @param ...  additional arguments to pass to the plotting function
 # @param plotfun User's 'plotfun' argument
-set_plotting_args <- function(x, pars = NULL, regex_pars = NULL, ..., 
+set_plotting_args <- function(x, pars = NULL, regex_pars = NULL, ...,
                               plotfun = character()) {
-  
+
   plotfun <- mcmc_function_name(plotfun)
   if (grepl("_rhat", plotfun, fixed = TRUE)) {
     rhat <- rhat(x, pars = pars, regex_pars = regex_pars)
@@ -189,29 +189,17 @@
   } else if (fun == "ess") {
     fun <- "neff"
   }
-  
-<<<<<<< HEAD
+
   if (identical(substr(fun, 1, 4), "ppc_"))
     stop(
-      "For 'ppc_' functions use the 'pp_check' ", 
-      "method instead of 'plot'.", 
+      "For 'ppc_' functions use the 'pp_check' ",
+      "method instead of 'plot'.",
       call. = FALSE
     )
-  
+
   if (!identical(substr(fun, 1, 5), "mcmc_"))
     fun <- paste0("mcmc_", fun)
-=======
-  samp_only <- c("ac", "diag", "rhat", "ess", "mcse", "par")
-  plotters <- .plotters(c("plot", "trace", "scat", "hist", "dens", samp_only))
-  funname <- grep(paste0(plotfun, "$"), plotters, value = TRUE)
-  if (used.variational(x) && funname %in% .plotters(samp_only))
-    STOP_sampling_only(funname)
-  fun <- try(getExportedValue("rstan", funname), silent = TRUE)
-  if (inherits(fun, "try-error")) 
-    stop("Plotting function not found. See help('rstanarm-plots') for valid names.", 
-         call. = FALSE)
->>>>>>> dc5be4b8
-  
+
   return(fun)
 }
 
@@ -233,12 +221,12 @@
     return("mcmc_intervals")
   if (!is.character(plotfun))
     stop("'plotfun' should be a string.", call. = FALSE)
-  
+
   plotfun <- mcmc_function_name(plotfun)
   fun <- try(match.fun(plotfun), silent = TRUE)
   if (!inherits(fun, "try-error"))
     return(fun)
-  
+
   stop(
     "Plotting function ",  plotfun, " not found. ",
     "A valid plotting function is any function from the ",
@@ -249,8 +237,8 @@
 
 # function calling arm::coefplot (only used for models fit using optimization)
 stan_plot_opt <- function(x, pars = NULL, varnames = NULL, ...) {
-  if (!requireNamespace("arm", quietly = TRUE)) 
-    stop("Please install the 'arm' package to use this feature.", 
+  if (!requireNamespace("arm", quietly = TRUE))
+    stop("Please install the 'arm' package to use this feature.",
          call. = FALSE)
   stopifnot(used.optimizing(x))
   coefs <- coef(x)
@@ -258,68 +246,68 @@
   nms <- varnames %ORifNULL% names(x$coefficients)
   if (!is.null(pars)) {
     mark <- NA
-    if ("alpha" %in% pars) 
+    if ("alpha" %in% pars)
       mark <- c(mark, "(Intercept)")
-    if ("beta" %in% pars) 
+    if ("beta" %in% pars)
       mark <- c(mark, setdiff(names(x$coefficients), "(Intercept)"))
     mark <- c(mark, setdiff(pars, c("alpha", "beta")))
-    mark <- mark[!is.na(mark)] 
+    mark <- mark[!is.na(mark)]
     coefs <- coefs[mark]
     sds <- sds[mark]
-    if (is.null(varnames)) 
+    if (is.null(varnames))
       nms <- nms[nms %in% mark]
   }
   arm::coefplot.default(coefs = coefs, sds = sds, varnames = nms, ...)
 }
 
 #' Pairs method for stanreg objects
-#' 
+#'
 #' @method pairs stanreg
 #' @export
 #' @param x A stanreg object returned by one of the rstanarm modeling functions.
-#' @param ... Arguments to pass to \code{\link[rstan]{pairs.stanfit}}. 
-#' 
+#' @param ... Arguments to pass to \code{\link[rstan]{pairs.stanfit}}.
+#'
 #' @description See \code{\link[rstan]{pairs.stanfit}} for details.
 #' @details See the Details section in \code{\link[rstan]{pairs.stanfit}}.
 #' @importFrom graphics pairs
 #' @examples
 #' if (!exists("example_model")) example(example_model)
 #' pairs(example_model, pars = c("(Intercept)", "log-posterior"))
-#' 
+#'
 pairs.stanreg <- function(x, ...) {
-  if (!used.sampling(x)) 
+  if (!used.sampling(x))
     STOP_sampling_only("pairs")
   requireNamespace("rstan")
   requireNamespace("KernSmooth")
-  
+
   if (is.mer(x)) {
     dots <- list(...)
     if (is.null(dots[["pars"]]))
       return(pairs(x$stanfit, pars = names(fixef(x)), ...))
-    
+
     b <- b_names(rownames(x$stan_summary), value = TRUE)
     if (any(dots[["pars"]] %in% b))
       stop("pairs.stanreg does not yet allow group-level parameters in 'pars'.")
   }
-  
+
   pairs(x$stanfit, ...)
 }
 
 #' Plots for rstanarm models
-#' 
+#'
 #' Models fit using \code{algorithm='sampling'}, \code{"meanfield"}, or
 #' \code{"fullrank"} are compatible with a variety of plotting functions from
 #' the \pkg{rstan} package. Each function returns at least one
 #' \code{\link[ggplot2]{ggplot}} object that can be customized further using the
 #' \pkg{ggplot2} package. The plotting functions described here can be called
-#' using the \code{\link[=plot.stanreg]{plot method}} for stanreg objects 
-#' without loading the \pkg{rstan} package. For example usage see 
+#' using the \code{\link[=plot.stanreg]{plot method}} for stanreg objects
+#' without loading the \pkg{rstan} package. For example usage see
 #' \code{\link{plot.stanreg}}.
-#' 
+#'
 #' @name rstanarm-plots
-#' 
+#'
 #' @section Plotting functions:
-#' 
+#'
 #' \describe{
 #' \item{Posterior intervals and point
 #' estimates}{\code{\link[rstan]{stan_plot}}}
@@ -336,8 +324,8 @@
 #' deviation}{\code{\link[rstan]{stan_mcse}}}
 #' \item{Autocorrelation}{\code{\link[rstan]{stan_ac}}}
 #' }
-#' 
-#' @seealso \code{\link{plot.stanreg}} for how to call the \code{plot} method, 
+#'
+#' @seealso \code{\link{plot.stanreg}} for how to call the \code{plot} method,
 #'   \code{\link{shinystan}} for interactive model exploration,
 #'   \code{\link{pp_check}} for graphical posterior predicive checking.
 #'
