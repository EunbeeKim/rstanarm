# Part of the rstanarm package for estimating model parameters
# Copyright (C) 2015, 2016 Trustees of Columbia University
# 
# This program is free software; you can redistribute it and/or
# modify it under the terms of the GNU General Public License
# as published by the Free Software Foundation; either version 3
# of the License, or (at your option) any later version.
#
# This program is distributed in the hope that it will be useful,
# but WITHOUT ANY WARRANTY; without even the implied warranty of
# MERCHANTABILITY or FITNESS FOR A PARTICULAR PURPOSE.  See the
# GNU General Public License for more details.
#
# You should have received a copy of the GNU General Public License
# along with this program; if not, write to the Free Software
# Foundation, Inc., 51 Franklin Street, Fifth Floor, Boston, MA  02110-1301, USA.

#' Leave-one-out cross-validation (LOO)
#'
#' For models fit using MCMC, compute approximate leave-one-out cross-validation
#' (LOO) or, less preferably, the Widely Applicable Information Criterion (WAIC)
#' using the \pkg{\link[=loo-package]{loo}} package. Compare two or more models
#' using the \code{\link[loo]{compare}} function.
#'
#' @aliases loo waic compare
#'
#' @export
#' @templateVar stanregArg x
#' @template args-stanreg-object
#' @template reference-loo
#' @inheritParams loo::loo
#' @return An object of class 'loo'. See the 'Value' section in
#'   \code{\link[loo]{loo}} and \code{\link[loo]{waic}} for details on the
#'   structure of these objects.
#'   
#' @details 
<<<<<<< HEAD
#' The LOO Information Criterion (LOOIC) has the same purpose as the Akaike
#' Information Criterion (AIC) that is used by frequentists. Both are intended
#' to estimate the expected log predicted density (ELPD) for a new dataset.
#' However, the AIC ignores priors and assumes that the posterior distribution
#' is multivariate normal, whereas the functions from the
#' \pkg{\link[=loo-package]{loo}} package do not make this distributional
#' assumption and integrate over uncertainty in the parameters. This only
=======
#' The LOO Information Criterion (LOOIC) has the same purpose as the Akaike 
#' Information Criterion (AIC) that is used by frequentists. Both are intended 
#' to estimate the expected log predictive density (ELPD) for a new dataset. 
#' However, the AIC ignores priors and assumes that the posterior distribution 
#' is multivariate normal, whereas the functions from the 
#' \pkg{\link[=loo-package]{loo}} package do not make this distributional 
#' assumption and integrate over uncertainty in the parameters. This only 
>>>>>>> a8c2a831
#' assumes that any one observation can be omitted without having a major effect
#' on the posterior distribution, which can be judged using the diagnostic plot 
#' provided by the \code{\link[loo]{plot.loo}} method. The \emph{How to Use the 
#' rstanarm Package} vignette has an example of this entire process.
#'
#' @seealso
#' \code{\link[loo]{compare}} for comparing two or more models on LOO and WAIC.
#'
#' \code{\link[loo]{loo-package}} (in particular the \emph{PSIS-LOO} section)
#' for details on the computations implemented by the \pkg{loo} package and the
#' interpretation of the Pareto \eqn{k} estimates displayed when using the
#' \code{\link{plot.loo}} method.
#'
#' @examples
#' \dontrun{
#' SEED <- 42024
#' set.seed(SEED)
#'
#' fit1 <- stan_glm(mpg ~ wt, data = mtcars, seed = SEED)
#' fit2 <- update(fit1, formula = . ~ . + cyl)
#' (loo1 <- loo(fit1))
#' loo2 <- loo(fit2)
#' compare(loo1, loo2)
#' plot(loo2)
#'
#'
#' # dataset description at help("lalonde", package = "arm")
#' data(lalonde, package = "arm")
#' t7 <- student_t(df = 7) # prior for coefficients
#'
#' f1 <- treat ~ re74 + re75 + educ + black + hisp + married +
#'    nodegr + u74 + u75
#' lalonde1 <- stan_glm(f1, data = lalonde, family = binomial(link="logit"),
#'                      prior = t7, cores = 4, seed = SEED)
#'
#' f2 <- treat ~ age + I(age^2) + educ + I(educ^2) + black + hisp +
#'    married + nodegr + re74  + I(re74^2) + re75 + I(re75^2) + u74 + u75
#' lalonde2 <- update(lalonde1, formula = f2)
#'
#' (loo_lalonde1 <- loo(lalonde1))
#' (loo_lalonde2 <- loo(lalonde2))
#' plot(loo_lalonde2, label_points = TRUE)
#' compare(loo_lalonde1, loo_lalonde2)
#' }
#'
#' @importFrom loo loo loo.function compare
#'
loo.stanreg <- function(x, ...) {
  if (!used.sampling(x))
    STOP_sampling_only("loo")
  loo.function(ll_fun(x), args = ll_args(x), ...)
}

#' @rdname loo.stanreg
#' @export
#' @importFrom loo waic waic.function
#' @note The \code{...} is ignored for \code{waic}.
#'
waic.stanreg <- function(x, ...) {
  if (!used.sampling(x))
    STOP_sampling_only("waic")
  waic.function(ll_fun(x), args = ll_args(x))
}

# returns log-likelihood function for loo() and waic()
ll_fun <- function(x) {
  stopifnot(is.stanreg(x))
  f <- family(x)
  if (!is(f, "family") || is_scobit(x))
    return(.ll_polr_i)
  
  get(paste0(".ll_", f$family, "_i"))
}

# returns args argument for loo.function() and waic.function()
ll_args <- function(object, newdata = NULL) {
  f <- family(object)
  draws <- nlist(f)
  has_newdata <- !is.null(newdata)
  if (has_newdata) {
    ppdat <- pp_data(object, as.data.frame(newdata))
    tmp <- pp_eta(object, ppdat)
    eta <- tmp$eta
    stanmat <- tmp$stanmat
    x <- ppdat$x
    y <- eval(formula(object)[[2L]], newdata)
  } else {
    stanmat <- as.matrix.stanreg(object)
    x <- get_x(object)
    y <- get_y(object)
  }

  if (is(f, "family") && !is_scobit(object)) {
    fname <- f$family
    if (!is.binomial(fname)) {
      data <- data.frame(y, x)
    } else {
      if (NCOL(y) == 2L) {
        trials <- rowSums(y)
        y <- y[, 1L]
      } else {
        trials <- 1
        if (is.factor(y))
          y <- fac2bin(y)
        stopifnot(all(y %in% c(0, 1)))
      }
      data <- data.frame(y, trials, x)
    }
    draws$beta <- stanmat[, seq_len(ncol(x)), drop = FALSE]
    if (is.gaussian(fname))
      draws$sigma <- stanmat[, "sigma"]
    if (is.t(fname)) {
      draws$scale <- stanmat[, "sigma"]
      draws$df <- stanmat[, "df"]
    }
    if (is.gamma(fname))
      draws$shape <- stanmat[, "shape"]
    if (is.ig(fname))
      draws$lambda <- stanmat[, "lambda"]
    if (is.nb(fname))
      draws$size <- stanmat[,"overdispersion"]
    
  } else {
    stopifnot(is(object, "polr"))
    y <- as.integer(y)
    if (has_newdata) 
      x <- .validate_polr_x(object, x)
    data <- data.frame(y, x)
    draws$beta <- stanmat[, colnames(x), drop = FALSE]
    patt <- if (length(unique(y)) == 2L) "(Intercept)" else "|"
    zetas <- grep(patt, colnames(stanmat), fixed = TRUE, value = TRUE)
    draws$zeta <- stanmat[, zetas, drop = FALSE]
    draws$max_y <- max(y)
    if ("alpha" %in% colnames(stanmat)) {
      draws$alpha <- stanmat[, "alpha"]
      draws$f <- object$method
    }
  }

  data$offset <- object$offset
  if (!all(object$weights == 1))
    data$weights <- object$weights

  if (is.mer(object)) {
    b <- stanmat[, b_names(colnames(stanmat)), drop = FALSE]
    if (has_newdata) {
      Z_names <- ppdat$Z_names
      if (is.null(Z_names)) {
        b <- b[, !grepl("_NEW_", colnames(b), fixed = TRUE), drop = FALSE]
      } else {
        b <- pp_b_ord(b, Z_names)
      }
      z <- t(ppdat$Zt)
    } else {
      z <- get_z(object)
    }
    data <- cbind(data, as.matrix(z))
    draws$beta <- cbind(draws$beta, b)
  }

  nlist(data, draws, S = NROW(draws$beta), N = nrow(data))
}


# Check if a model fit with stan_polr has an intercept (i.e. if it's actually a 
# bernoulli model). If it doesn't have an intercept then the intercept column in
# x is dropped. This is only necessary if newdata is specified because otherwise
# the correct x is taken from the fitted model object.
.validate_polr_x <- function(object, x) {
  x0 <- get_x(object)
  has_intercept <- colnames(x0)[1L] == "(Intercept)" 
  if (!has_intercept && colnames(x)[1L] == "(Intercept)")
    x <- x[, -1L, drop = FALSE]
  x
}



# log-likelihood function helpers
.xdata <- function(data) {
  sel <- c("y", "weights","offset", "trials")
  data[, -which(colnames(data) %in% sel)]
}
.mu <- function(data, draws) {
  eta <- as.vector(linear_predictor(draws$beta, .xdata(data), data$offset))
  draws$f$linkinv(eta)
}
.weighted <- function(val, w) {
  if (is.null(w)) {
    val
  } else {
    val * w
  }
}

# log-likelihood functions
.ll_gaussian_i <- function(i, data, draws) {
  val <- dnorm(data$y, mean = .mu(data,draws), sd = draws$sigma, log = TRUE)
  .weighted(val, data$weights)
}
.ll_t_family_i <- function(i, data, draws) {
  x <- (data$y - .mu(data, draws)) / draws$scale
  val <- dt(x, df = draws$df, log = TRUE) - log(draws$scale)
  .weighted(val, data$weights)
}
.ll_binomial_i <- function(i, data, draws) {
  val <- dbinom(data$y, size = data$trials, prob = .mu(data,draws), log = TRUE)
  .weighted(val, data$weights)
}
.ll_poisson_i <- function(i, data, draws) {
  val <- dpois(data$y, lambda = .mu(data, draws), log = TRUE)
  .weighted(val, data$weights)
}
.ll_neg_binomial_2_i <- function(i, data, draws) {
  val <- dnbinom(data$y, size = draws$size, mu = .mu(data, draws), log = TRUE)
  .weighted(val, data$weights)
}
.ll_Gamma_i <- function(i, data, draws) {
  val <- dgamma(data$y, shape = draws$shape,
                rate = draws$shape / .mu(data,draws), log = TRUE)
  .weighted(val, data$weights)
}
.ll_inverse.gaussian_i <- function(i, data, draws) {
  mu <- .mu(data, draws)
  val <- 0.5 * log(draws$lambda / (2 * pi)) -
         1.5 * log(data$y) -
         0.5 * draws$lambda * (data$y - mu)^2 /
                        (data$y * mu^2)
  .weighted(val, data$weights)
}
.ll_polr_i <- function(i, data, draws) {
  eta <- linear_predictor(draws$beta, .xdata(data), data$offset)
  f <- draws$f
  J <- draws$max_y
  y_i <- data$y
  linkinv <- polr_linkinv(f)
  if (is.null(draws$alpha)) {
      if (y_i == 1) {
        val <- log(linkinv(draws$zeta[, 1] - eta))
      } else if (y_i == J) {
        val <- log1p(-linkinv(draws$zeta[, J-1] - eta))
      } else {
        val <- log(linkinv(draws$zeta[, y_i] - eta) -
                     linkinv(draws$zeta[, y_i - 1L] - eta))
      }
  } else {
      if (y_i == 0) {
        val <- draws$alpha * log(linkinv(draws$zeta[, 1] - eta))
      } else if (y_i == 1) {
        val <- log1p(-linkinv(draws$zeta[, 1] - eta) ^ draws$alpha)
      } else {
        stop("Exponentiation only possible when there are exactly 2 outcomes.")
      }
  }
  .weighted(val, data$weights)
}<|MERGE_RESOLUTION|>--- conflicted
+++ resolved
@@ -34,15 +34,6 @@
 #'   structure of these objects.
 #'   
 #' @details 
-<<<<<<< HEAD
-#' The LOO Information Criterion (LOOIC) has the same purpose as the Akaike
-#' Information Criterion (AIC) that is used by frequentists. Both are intended
-#' to estimate the expected log predicted density (ELPD) for a new dataset.
-#' However, the AIC ignores priors and assumes that the posterior distribution
-#' is multivariate normal, whereas the functions from the
-#' \pkg{\link[=loo-package]{loo}} package do not make this distributional
-#' assumption and integrate over uncertainty in the parameters. This only
-=======
 #' The LOO Information Criterion (LOOIC) has the same purpose as the Akaike 
 #' Information Criterion (AIC) that is used by frequentists. Both are intended 
 #' to estimate the expected log predictive density (ELPD) for a new dataset. 
@@ -50,7 +41,6 @@
 #' is multivariate normal, whereas the functions from the 
 #' \pkg{\link[=loo-package]{loo}} package do not make this distributional 
 #' assumption and integrate over uncertainty in the parameters. This only 
->>>>>>> a8c2a831
 #' assumes that any one observation can be omitted without having a major effect
 #' on the posterior distribution, which can be judged using the diagnostic plot 
 #' provided by the \code{\link[loo]{plot.loo}} method. The \emph{How to Use the 
