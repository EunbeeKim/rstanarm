--- conflicted
+++ resolved
@@ -353,237 +353,4 @@
   
   d <- get_all_vars(formula(x), dat)
   na.omit(d)
-<<<<<<< HEAD
-}
-
-
-
-# function for loo.function -----------------------------------------------
-# returns log-likelihood function for loo.function() and waic.function()
-ll_fun <- function(x) {
-  validate_stanreg_object(x)
-  f <- family(x)
-  if (!is(f, "family") || is_scobit(x))
-    return(.ll_polr_i)
-  get(paste0(".ll_", f$family, "_i"), mode = "function")
-}
-
-
-# arguments for loo.function ----------------------------------------------
-# returns 'args' argument for loo.function() and waic.function()
-ll_args <- function(object, newdata = NULL, offset = NULL) {
-  validate_stanreg_object(object)
-  f <- family(object)
-  draws <- nlist(f)
-  has_newdata <- !is.null(newdata)
-  if (has_newdata) {
-    ppdat <- pp_data(object, as.data.frame(newdata), offset = offset)
-    tmp <- pp_eta(object, ppdat)
-    eta <- tmp$eta
-    stanmat <- tmp$stanmat
-    x <- ppdat$x
-    y <- eval(formula(object)[[2L]], newdata)
-  } else {
-    stanmat <- as.matrix.stanreg(object)
-    x <- get_x(object)
-    y <- get_y(object)
-  }
-  
-  if (is(f, "family") && !is_scobit(object)) {
-    fname <- f$family
-    if (!is.binomial(fname)) {
-      data <- data.frame(y, x)
-    } else {
-      if (NCOL(y) == 2L) {
-        trials <- rowSums(y)
-        y <- y[, 1L]
-      } else {
-        trials <- 1
-        if (is.factor(y)) 
-          y <- fac2bin(y)
-        stopifnot(all(y %in% c(0, 1)))
-      }
-      data <- data.frame(y, trials, x)
-    }
-    draws$beta <- stanmat[, seq_len(ncol(x)), drop = FALSE]
-    if (is.gaussian(fname)) 
-      draws$sigma <- stanmat[, "sigma"]
-    if (is.gamma(fname)) 
-      draws$shape <- stanmat[, "shape"]
-    if (is.ig(fname)) 
-      draws$lambda <- stanmat[, "lambda"]
-    if (is.nb(fname)) 
-      draws$size <- stanmat[,"overdispersion"]
-    if (is.beta(fname)) {
-      draws$f_phi <- object$family_phi
-      z_vars <- colnames(stanmat)[grepl("(phi)", colnames(stanmat))]
-      if (length(z_vars) == 1 && z_vars == "(phi)") {
-        draws$phi <- stanmat[, z_vars]
-      }
-      else {
-        x_dat <- get_x(object)
-        z_dat <- object$z
-        colnames(x_dat) <- paste0("x.", colnames(x_dat))
-        colnames(z_dat) <- paste0("z.", colnames(z_dat))
-        data <- data.frame("y" = get_y(object), cbind(x_dat, z_dat))
-        draws$phi <- stanmat[,z_vars]
-      }
-    }
-  } else {
-    stopifnot(is(object, "polr"))
-    y <- as.integer(y)
-    if (has_newdata) 
-      x <- .validate_polr_x(object, x)
-    data <- data.frame(y, x)
-    draws$beta <- stanmat[, colnames(x), drop = FALSE]
-    patt <- if (length(unique(y)) == 2L) "(Intercept)" else "|"
-    zetas <- grep(patt, colnames(stanmat), fixed = TRUE, value = TRUE)
-    draws$zeta <- stanmat[, zetas, drop = FALSE]
-    draws$max_y <- max(y)
-    if ("alpha" %in% colnames(stanmat)) {
-      draws$alpha <- stanmat[, "alpha"]
-      draws$f <- object$method
-    }
-    
-  }
-
-  data$offset <- if (has_newdata) offset else object$offset
-  if (model_has_weights(object))
-    data$weights <- object$weights
-
-  if (is.mer(object)) {
-    b <- stanmat[, b_names(colnames(stanmat)), drop = FALSE]
-    if (has_newdata) {
-      Z_names <- ppdat$Z_names
-      if (is.null(Z_names)) {
-        b <- b[, !grepl("_NEW_", colnames(b), fixed = TRUE), drop = FALSE]
-      } else {
-        b <- pp_b_ord(b, Z_names)
-      }
-      z <- t(ppdat$Zt)
-    } else {
-      z <- get_z(object)
-    }
-    data <- cbind(data, as.matrix(z))
-    draws$beta <- cbind(draws$beta, b)
-  }
-  nlist(data, draws, S = NROW(draws$beta), N = nrow(data))
-}
-
-
-# check intercept for polr models -----------------------------------------
-# Check if a model fit with stan_polr has an intercept (i.e. if it's actually a 
-# bernoulli model). If it doesn't have an intercept then the intercept column in
-# x is dropped. This is only necessary if newdata is specified because otherwise
-# the correct x is taken from the fitted model object.
-.validate_polr_x <- function(object, x) {
-  x0 <- get_x(object)
-  has_intercept <- colnames(x0)[1L] == "(Intercept)" 
-  if (!has_intercept && colnames(x)[1L] == "(Intercept)")
-    x <- x[, -1L, drop = FALSE]
-  x
-}
-
-
-# log-likelihood function helpers -----------------------------------------
-.xdata <- function(data) {
-  sel <- c("y", "weights","offset", "trials")
-  data[, -which(colnames(data) %in% sel)]
-}
-.mu <- function(data, draws) {
-  eta <- as.vector(linear_predictor(draws$beta, .xdata(data), data$offset))
-  draws$f$linkinv(eta)
-}
-.xdata_beta <- function(data) {
-  sel <- c("y", "weights","offset", "trials")
-  data[, -c(which(colnames(data) %in% sel), grep("z", colnames(data), fixed = TRUE))]
-}
-.zdata_beta <- function(data) {
-  sel <- c("y", "weights","offset", "trials")
-  data[, -c(which(colnames(data) %in% sel), grep("x", colnames(data), fixed = TRUE))]
-}
-.phi_beta <- function(data, draws) {
-  eta <- as.vector(linear_predictor(draws$phi, .zdata_beta(data), data$offset))
-  draws$f_phi$linkinv(eta)
-}
-.mu_beta <- function(data, draws) {
-  eta <- as.vector(linear_predictor(draws$beta, .xdata_beta(data), data$offset))
-  draws$f$linkinv(eta)
-}
-.weighted <- function(val, w) {
-  if (is.null(w)) {
-    val
-  } else {
-    val * w
-  } 
-}
-
-
-# log-likelihood functions ------------------------------------------------
-.ll_gaussian_i <- function(i, data, draws) {
-  val <- dnorm(data$y, mean = .mu(data,draws), sd = draws$sigma, log = TRUE)
-  .weighted(val, data$weights)
-}
-.ll_binomial_i <- function(i, data, draws) {
-  val <- dbinom(data$y, size = data$trials, prob = .mu(data,draws), log = TRUE)
-  .weighted(val, data$weights)
-}
-.ll_poisson_i <- function(i, data, draws) {
-  val <- dpois(data$y, lambda = .mu(data, draws), log = TRUE)
-  .weighted(val, data$weights)
-}
-.ll_neg_binomial_2_i <- function(i, data, draws) {
-  val <- dnbinom(data$y, size = draws$size, mu = .mu(data, draws), log = TRUE)
-  .weighted(val, data$weights)
-}
-.ll_Gamma_i <- function(i, data, draws) {
-  val <- dgamma(data$y, shape = draws$shape, 
-                rate = draws$shape / .mu(data,draws), log = TRUE)
-  .weighted(val, data$weights)
-}
-.ll_inverse.gaussian_i <- function(i, data, draws) {
-  mu <- .mu(data, draws)
-  val <- 0.5 * log(draws$lambda / (2 * pi)) - 
-    1.5 * log(data$y) -
-    0.5 * draws$lambda * (data$y - mu)^2 / 
-    (data$y * mu^2)
-  .weighted(val, data$weights)
-}
-.ll_polr_i <- function(i, data, draws) {
-  eta <- linear_predictor(draws$beta, .xdata(data), data$offset)
-  f <- draws$f
-  J <- draws$max_y
-  y_i <- data$y
-  linkinv <- polr_linkinv(f)
-  if (is.null(draws$alpha)) {
-    if (y_i == 1) {
-      val <- log(linkinv(draws$zeta[, 1] - eta))
-    } else if (y_i == J) {
-      val <- log1p(-linkinv(draws$zeta[, J-1] - eta))
-    } else {
-      val <- log(linkinv(draws$zeta[, y_i] - eta) - 
-                   linkinv(draws$zeta[, y_i - 1L] - eta))
-    }
-  } else {
-    if (y_i == 0) {
-      val <- draws$alpha * log(linkinv(draws$zeta[, 1] - eta))
-    } else if (y_i == 1) {
-      val <- log1p(-linkinv(draws$zeta[, 1] - eta) ^ draws$alpha)
-    } else {
-      stop("Exponentiation only possible when there are exactly 2 outcomes.")
-    }
-  }
-  .weighted(val, data$weights)
-}
-
-.ll_beta_i <- function(i, data, draws) {
-  mu <- .mu_beta(data, draws)
-  phi <- draws$phi
-  if (length(grep("z", colnames(data), fixed = TRUE)) > 0) {
-    phi <- .phi_beta(data, draws)
-  }
-  val <- dbeta(data$y, mu * phi, (1 - mu) * phi, log = TRUE)
-  .weighted(val, data$weights)
-=======
->>>>>>> 1b2ab9ef
 }