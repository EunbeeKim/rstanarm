--- conflicted
+++ resolved
@@ -455,19 +455,11 @@
 }
 
 
-<<<<<<< HEAD
 #' Add extra level _NEW_ to each group
 #' 
 #' @param Ztlist ranef indicator matrices
 #' @param cnms group$cnms
 #' @param flist group$flist
-=======
-# Add extra level _NEW_ to each group
-# 
-# @param Ztlist ranef indicator matrices
-# @param cnms group$cnms
-# @param flist group$flist
->>>>>>> 136abfc9
 #' @importFrom Matrix rBind
 pad_reTrms <- function(Ztlist, cnms, flist) {
   stopifnot(is.list(Ztlist))
@@ -536,9 +528,6 @@
     }
   }
   return(b_nms)  
-<<<<<<< HEAD
-}
-=======
 }
 
 
@@ -613,5 +602,4 @@
       prior_list$prior_covariance <- user_prior_covariance
     
     return(prior_list)
-  }
->>>>>>> 136abfc9
+  }