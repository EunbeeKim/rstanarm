--- conflicted
+++ resolved
@@ -18,14 +18,6 @@
 stanfit_lm <- rstan::stan_model(file.path(MODELS_HOME, "lm.stan"),
                                 model_name = "Linear Regression",
                                 auto_write = TRUE)
-
-<<<<<<< HEAD
-stanfit_gaussian <- rstan::stan_model(file.path(MODELS_HOME, "gaussian2.stan"), 
-                                      model_name = "Gaussian GLM",
-                                      auto_write = TRUE)
-
-stanfit_discrete <- rstan::stan_model(file.path(MODELS_HOME, "discrete2.stan"), 
-=======
 stanfit_gaussian <- rstan::stan_model(file.path(MODELS_HOME, "gaussian_Xcentered.stan"), 
                                       model_name = "Gaussian GLM",
                                       auto_write = TRUE)
@@ -33,6 +25,5 @@
                                       model_name = "Discrete GLM",
                                       auto_write = TRUE)
 stanfit_binomial <- rstan::stan_model(file.path(MODELS_HOME, "binomial_Xcentered.stan"), 
->>>>>>> 0957df39
                                       model_name = "Discrete GLM",
                                       auto_write = TRUE)